--- conflicted
+++ resolved
@@ -23,14 +23,10 @@
 #if HAVE_UNISTD_H
 #include <unistd.h>
 #endif
-<<<<<<< HEAD
 #if HAVE_IO_H
 #include <io.h>
 #endif
-#if HAVE_CRYPTGENRANDOM
-=======
 #if HAVE_WINCRYPT
->>>>>>> 7ac092d0
 #include <windows.h>
 #include <wincrypt.h>
 #endif
