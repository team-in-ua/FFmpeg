/*
 * copyright (c) 2003 Fabrice Bellard
 *
 * This file is part of FFmpeg.
 *
 * FFmpeg is free software; you can redistribute it and/or
 * modify it under the terms of the GNU Lesser General Public
 * License as published by the Free Software Foundation; either
 * version 2.1 of the License, or (at your option) any later version.
 *
 * FFmpeg is distributed in the hope that it will be useful,
 * but WITHOUT ANY WARRANTY; without even the implied warranty of
 * MERCHANTABILITY or FITNESS FOR A PARTICULAR PURPOSE.  See the GNU
 * Lesser General Public License for more details.
 *
 * You should have received a copy of the GNU Lesser General Public
 * License along with FFmpeg; if not, write to the Free Software
 * Foundation, Inc., 51 Franklin Street, Fifth Floor, Boston, MA 02110-1301 USA
 */

#ifndef AVUTIL_VERSION_H
#define AVUTIL_VERSION_H

/**
 * @defgroup preproc_misc Preprocessor String Macros
 *
 * String manipulation macros
 *
 * @{
 */

#define AV_STRINGIFY(s)         AV_TOSTRING(s)
#define AV_TOSTRING(s) #s

#define AV_GLUE(a, b) a ## b
#define AV_JOIN(a, b) AV_GLUE(a, b)

#define AV_PRAGMA(s) _Pragma(#s)

/**
 * @}
 */

/**
 * @defgroup version_utils Library Version Macros
 *
 * Useful to check and match library version in order to maintain
 * backward compatibility.
 *
 * @{
 */

#define AV_VERSION_INT(a, b, c) (a<<16 | b<<8 | c)
#define AV_VERSION_DOT(a, b, c) a ##.## b ##.## c
#define AV_VERSION(a, b, c) AV_VERSION_DOT(a, b, c)

/**
 * @}
 */


/**
 * @file
 * @ingroup lavu
 * Libavutil version macros
 */

/**
 * @defgroup lavu_ver Version and Build diagnostics
 *
 * Macros and function useful to check at compiletime and at runtime
 * which version of libavutil is in use.
 *
 * @{
 */

<<<<<<< HEAD
#define LIBAVUTIL_VERSION_MAJOR 51
#define LIBAVUTIL_VERSION_MINOR 77
#define LIBAVUTIL_VERSION_MICRO 100
=======
#define LIBAVUTIL_VERSION_MAJOR 52
#define LIBAVUTIL_VERSION_MINOR  0
#define LIBAVUTIL_VERSION_MICRO  0
>>>>>>> add3a690

#define LIBAVUTIL_VERSION_INT   AV_VERSION_INT(LIBAVUTIL_VERSION_MAJOR, \
                                               LIBAVUTIL_VERSION_MINOR, \
                                               LIBAVUTIL_VERSION_MICRO)
#define LIBAVUTIL_VERSION       AV_VERSION(LIBAVUTIL_VERSION_MAJOR,     \
                                           LIBAVUTIL_VERSION_MINOR,     \
                                           LIBAVUTIL_VERSION_MICRO)
#define LIBAVUTIL_BUILD         LIBAVUTIL_VERSION_INT

#define LIBAVUTIL_IDENT         "Lavu" AV_STRINGIFY(LIBAVUTIL_VERSION)

/**
 * @}
 *
 * @defgroup depr_guards Deprecation guards
 * FF_API_* defines may be placed below to indicate public API that will be
 * dropped at a future version bump. The defines themselves are not part of
 * the public API and may change, break or disappear at any time.
 *
 * @{
 */

#ifndef FF_API_OLD_EVAL_NAMES
#define FF_API_OLD_EVAL_NAMES           (LIBAVUTIL_VERSION_MAJOR < 52)
#endif
#ifndef FF_API_GET_BITS_PER_SAMPLE_FMT
#define FF_API_GET_BITS_PER_SAMPLE_FMT (LIBAVUTIL_VERSION_MAJOR < 52)
#endif
#ifndef FF_API_FIND_OPT
#define FF_API_FIND_OPT                 (LIBAVUTIL_VERSION_MAJOR < 52)
#endif
#ifndef FF_API_AV_FIFO_PEEK
#define FF_API_AV_FIFO_PEEK             (LIBAVUTIL_VERSION_MAJOR < 52)
#endif
#ifndef FF_API_OLD_AVOPTIONS
#define FF_API_OLD_AVOPTIONS            (LIBAVUTIL_VERSION_MAJOR < 52)
#endif
#ifndef FF_API_OLD_TC_ADJUST_FRAMENUM
#define FF_API_OLD_TC_ADJUST_FRAMENUM   (LIBAVUTIL_VERSION_MAJOR < 52)
#endif
#ifndef FF_API_PIX_FMT
#define FF_API_PIX_FMT                  (LIBAVUTIL_VERSION_MAJOR < 53)
#endif
#ifndef FF_API_CONTEXT_SIZE
#define FF_API_CONTEXT_SIZE             (LIBAVUTIL_VERSION_MAJOR < 53)
#endif
#ifndef FF_API_PIX_FMT_DESC
#define FF_API_PIX_FMT_DESC             (LIBAVUTIL_VERSION_MAJOR < 53)
#endif
#ifndef FF_API_AV_REVERSE
#define FF_API_AV_REVERSE               (LIBAVUTIL_VERSION_MAJOR < 53)
#endif

/**
 * @}
 */

#endif /* AVUTIL_VERSION_H */
<|MERGE_RESOLUTION|>--- conflicted
+++ resolved
@@ -74,15 +74,9 @@
  * @{
  */
 
-<<<<<<< HEAD
-#define LIBAVUTIL_VERSION_MAJOR 51
-#define LIBAVUTIL_VERSION_MINOR 77
+#define LIBAVUTIL_VERSION_MAJOR  52
+#define LIBAVUTIL_VERSION_MINOR   0
 #define LIBAVUTIL_VERSION_MICRO 100
-=======
-#define LIBAVUTIL_VERSION_MAJOR 52
-#define LIBAVUTIL_VERSION_MINOR  0
-#define LIBAVUTIL_VERSION_MICRO  0
->>>>>>> add3a690
 
 #define LIBAVUTIL_VERSION_INT   AV_VERSION_INT(LIBAVUTIL_VERSION_MAJOR, \
                                                LIBAVUTIL_VERSION_MINOR, \
@@ -118,7 +112,7 @@
 #define FF_API_AV_FIFO_PEEK             (LIBAVUTIL_VERSION_MAJOR < 52)
 #endif
 #ifndef FF_API_OLD_AVOPTIONS
-#define FF_API_OLD_AVOPTIONS            (LIBAVUTIL_VERSION_MAJOR < 52)
+#define FF_API_OLD_AVOPTIONS            (LIBAVUTIL_VERSION_MAJOR < 53)
 #endif
 #ifndef FF_API_OLD_TC_ADJUST_FRAMENUM
 #define FF_API_OLD_TC_ADJUST_FRAMENUM   (LIBAVUTIL_VERSION_MAJOR < 52)
