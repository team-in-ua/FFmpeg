/*
 * utils for libavcodec
 * Copyright (c) 2001 Fabrice Bellard
 * Copyright (c) 2002-2004 Michael Niedermayer <michaelni@gmx.at>
 *
 * This file is part of FFmpeg.
 *
 * FFmpeg is free software; you can redistribute it and/or
 * modify it under the terms of the GNU Lesser General Public
 * License as published by the Free Software Foundation; either
 * version 2.1 of the License, or (at your option) any later version.
 *
 * FFmpeg is distributed in the hope that it will be useful,
 * but WITHOUT ANY WARRANTY; without even the implied warranty of
 * MERCHANTABILITY or FITNESS FOR A PARTICULAR PURPOSE.  See the GNU
 * Lesser General Public License for more details.
 *
 * You should have received a copy of the GNU Lesser General Public
 * License along with FFmpeg; if not, write to the Free Software
 * Foundation, Inc., 51 Franklin Street, Fifth Floor, Boston, MA 02110-1301 USA
 */

/**
 * @file
 * utils.
 */

#include "config.h"
#include "libavutil/atomic.h"
#include "libavutil/attributes.h"
#include "libavutil/avassert.h"
#include "libavutil/avstring.h"
#include "libavutil/bprint.h"
#include "libavutil/channel_layout.h"
#include "libavutil/crc.h"
#include "libavutil/frame.h"
#include "libavutil/internal.h"
#include "libavutil/mathematics.h"
#include "libavutil/pixdesc.h"
#include "libavutil/imgutils.h"
#include "libavutil/samplefmt.h"
#include "libavutil/dict.h"
#include "avcodec.h"
#include "dsputil.h"
#include "libavutil/opt.h"
#include "thread.h"
#include "frame_thread_encoder.h"
#include "internal.h"
#include "bytestream.h"
#include "version.h"
#include <stdlib.h>
#include <stdarg.h>
#include <limits.h>
#include <float.h>
#if CONFIG_ICONV
# include <iconv.h>
#endif

#if HAVE_PTHREADS
#include <pthread.h>
#elif HAVE_W32THREADS
#include "compat/w32pthreads.h"
#elif HAVE_OS2THREADS
#include "compat/os2threads.h"
#endif

#if HAVE_PTHREADS || HAVE_W32THREADS || HAVE_OS2THREADS
static int default_lockmgr_cb(void **arg, enum AVLockOp op)
{
    void * volatile * mutex = arg;
    int err;

    switch (op) {
    case AV_LOCK_CREATE:
        return 0;
    case AV_LOCK_OBTAIN:
        if (!*mutex) {
            pthread_mutex_t *tmp = av_malloc(sizeof(pthread_mutex_t));
            if (!tmp)
                return AVERROR(ENOMEM);
            if ((err = pthread_mutex_init(tmp, NULL))) {
                av_free(tmp);
                return AVERROR(err);
            }
            if (avpriv_atomic_ptr_cas(mutex, NULL, tmp)) {
                pthread_mutex_destroy(tmp);
                av_free(tmp);
            }
        }

        if ((err = pthread_mutex_lock(*mutex)))
            return AVERROR(err);

        return 0;
    case AV_LOCK_RELEASE:
        if ((err = pthread_mutex_unlock(*mutex)))
            return AVERROR(err);

        return 0;
    case AV_LOCK_DESTROY:
        if (*mutex)
            pthread_mutex_destroy(*mutex);
        av_free(*mutex);
        avpriv_atomic_ptr_cas(mutex, *mutex, NULL);
        return 0;
    }
    return 1;
}
static int (*lockmgr_cb)(void **mutex, enum AVLockOp op) = default_lockmgr_cb;
#else
static int (*lockmgr_cb)(void **mutex, enum AVLockOp op) = NULL;
#endif


volatile int ff_avcodec_locked;
static int volatile entangled_thread_counter = 0;
static void *codec_mutex;
static void *avformat_mutex;

#if FF_API_FAST_MALLOC && CONFIG_SHARED && HAVE_SYMVER
FF_SYMVER(void*, av_fast_realloc, (void *ptr, unsigned int *size, size_t min_size), "LIBAVCODEC_55")
{
    return av_fast_realloc(ptr, size, min_size);
}

FF_SYMVER(void, av_fast_malloc, (void *ptr, unsigned int *size, size_t min_size), "LIBAVCODEC_55")
{
    av_fast_malloc(ptr, size, min_size);
}
#endif

static inline int ff_fast_malloc(void *ptr, unsigned int *size, size_t min_size, int zero_realloc)
{
    void **p = ptr;
    if (min_size < *size)
        return 0;
    min_size = FFMAX(17 * min_size / 16 + 32, min_size);
    av_free(*p);
    *p = zero_realloc ? av_mallocz(min_size) : av_malloc(min_size);
    if (!*p)
        min_size = 0;
    *size = min_size;
    return 1;
}

void av_fast_padded_malloc(void *ptr, unsigned int *size, size_t min_size)
{
    uint8_t **p = ptr;
    if (min_size > SIZE_MAX - FF_INPUT_BUFFER_PADDING_SIZE) {
        av_freep(p);
        *size = 0;
        return;
    }
    if (!ff_fast_malloc(p, size, min_size + FF_INPUT_BUFFER_PADDING_SIZE, 1))
        memset(*p + min_size, 0, FF_INPUT_BUFFER_PADDING_SIZE);
}

void av_fast_padded_mallocz(void *ptr, unsigned int *size, size_t min_size)
{
    uint8_t **p = ptr;
    if (min_size > SIZE_MAX - FF_INPUT_BUFFER_PADDING_SIZE) {
        av_freep(p);
        *size = 0;
        return;
    }
    if (!ff_fast_malloc(p, size, min_size + FF_INPUT_BUFFER_PADDING_SIZE, 1))
        memset(*p, 0, min_size + FF_INPUT_BUFFER_PADDING_SIZE);
}

/* encoder management */
static AVCodec *first_avcodec = NULL;

AVCodec *av_codec_next(const AVCodec *c)
{
    if (c)
        return c->next;
    else
        return first_avcodec;
}

static av_cold void avcodec_init(void)
{
    static int initialized = 0;

    if (initialized != 0)
        return;
    initialized = 1;

    if (CONFIG_DSPUTIL)
        ff_dsputil_static_init();
}

int av_codec_is_encoder(const AVCodec *codec)
{
    return codec && (codec->encode_sub || codec->encode2);
}

int av_codec_is_decoder(const AVCodec *codec)
{
    return codec && codec->decode;
}

av_cold void avcodec_register(AVCodec *codec)
{
    AVCodec **p;
    avcodec_init();
    p = &first_avcodec;
    codec->next = NULL;

    while(*p || avpriv_atomic_ptr_cas((void * volatile *)p, NULL, codec))
        p = &(*p)->next;

    if (codec->init_static_data)
        codec->init_static_data(codec);
}

unsigned avcodec_get_edge_width(void)
{
    return EDGE_WIDTH;
}

#if FF_API_SET_DIMENSIONS
void avcodec_set_dimensions(AVCodecContext *s, int width, int height)
{
    ff_set_dimensions(s, width, height);
}
#endif

int ff_set_dimensions(AVCodecContext *s, int width, int height)
{
    int ret = av_image_check_size(width, height, 0, s);

    if (ret < 0)
        width = height = 0;

    s->coded_width  = width;
    s->coded_height = height;
    s->width        = FF_CEIL_RSHIFT(width,  s->lowres);
    s->height       = FF_CEIL_RSHIFT(height, s->lowres);

    return ret;
}

#if HAVE_NEON || ARCH_PPC || HAVE_MMX
#   define STRIDE_ALIGN 16
#else
#   define STRIDE_ALIGN 8
#endif

void avcodec_align_dimensions2(AVCodecContext *s, int *width, int *height,
                               int linesize_align[AV_NUM_DATA_POINTERS])
{
    int i;
    int w_align = 1;
    int h_align = 1;

    switch (s->pix_fmt) {
    case AV_PIX_FMT_YUV420P:
    case AV_PIX_FMT_YUYV422:
    case AV_PIX_FMT_UYVY422:
    case AV_PIX_FMT_YUV422P:
    case AV_PIX_FMT_YUV440P:
    case AV_PIX_FMT_YUV444P:
    case AV_PIX_FMT_GBRAP:
    case AV_PIX_FMT_GBRP:
    case AV_PIX_FMT_GRAY8:
    case AV_PIX_FMT_GRAY16BE:
    case AV_PIX_FMT_GRAY16LE:
    case AV_PIX_FMT_YUVJ420P:
    case AV_PIX_FMT_YUVJ422P:
    case AV_PIX_FMT_YUVJ440P:
    case AV_PIX_FMT_YUVJ444P:
    case AV_PIX_FMT_YUVA420P:
    case AV_PIX_FMT_YUVA422P:
    case AV_PIX_FMT_YUVA444P:
    case AV_PIX_FMT_YUV420P9LE:
    case AV_PIX_FMT_YUV420P9BE:
    case AV_PIX_FMT_YUV420P10LE:
    case AV_PIX_FMT_YUV420P10BE:
    case AV_PIX_FMT_YUV420P12LE:
    case AV_PIX_FMT_YUV420P12BE:
    case AV_PIX_FMT_YUV420P14LE:
    case AV_PIX_FMT_YUV420P14BE:
    case AV_PIX_FMT_YUV420P16LE:
    case AV_PIX_FMT_YUV420P16BE:
    case AV_PIX_FMT_YUV422P9LE:
    case AV_PIX_FMT_YUV422P9BE:
    case AV_PIX_FMT_YUV422P10LE:
    case AV_PIX_FMT_YUV422P10BE:
    case AV_PIX_FMT_YUV422P12LE:
    case AV_PIX_FMT_YUV422P12BE:
    case AV_PIX_FMT_YUV422P14LE:
    case AV_PIX_FMT_YUV422P14BE:
    case AV_PIX_FMT_YUV422P16LE:
    case AV_PIX_FMT_YUV422P16BE:
    case AV_PIX_FMT_YUV444P9LE:
    case AV_PIX_FMT_YUV444P9BE:
    case AV_PIX_FMT_YUV444P10LE:
    case AV_PIX_FMT_YUV444P10BE:
    case AV_PIX_FMT_YUV444P12LE:
    case AV_PIX_FMT_YUV444P12BE:
    case AV_PIX_FMT_YUV444P14LE:
    case AV_PIX_FMT_YUV444P14BE:
    case AV_PIX_FMT_YUV444P16LE:
    case AV_PIX_FMT_YUV444P16BE:
    case AV_PIX_FMT_YUVA420P9LE:
    case AV_PIX_FMT_YUVA420P9BE:
    case AV_PIX_FMT_YUVA420P10LE:
    case AV_PIX_FMT_YUVA420P10BE:
    case AV_PIX_FMT_YUVA420P16LE:
    case AV_PIX_FMT_YUVA420P16BE:
    case AV_PIX_FMT_YUVA422P9LE:
    case AV_PIX_FMT_YUVA422P9BE:
    case AV_PIX_FMT_YUVA422P10LE:
    case AV_PIX_FMT_YUVA422P10BE:
    case AV_PIX_FMT_YUVA422P16LE:
    case AV_PIX_FMT_YUVA422P16BE:
    case AV_PIX_FMT_YUVA444P9LE:
    case AV_PIX_FMT_YUVA444P9BE:
    case AV_PIX_FMT_YUVA444P10LE:
    case AV_PIX_FMT_YUVA444P10BE:
    case AV_PIX_FMT_YUVA444P16LE:
    case AV_PIX_FMT_YUVA444P16BE:
    case AV_PIX_FMT_GBRP9LE:
    case AV_PIX_FMT_GBRP9BE:
    case AV_PIX_FMT_GBRP10LE:
    case AV_PIX_FMT_GBRP10BE:
    case AV_PIX_FMT_GBRP12LE:
    case AV_PIX_FMT_GBRP12BE:
    case AV_PIX_FMT_GBRP14LE:
    case AV_PIX_FMT_GBRP14BE:
        w_align = 16; //FIXME assume 16 pixel per macroblock
        h_align = 16 * 2; // interlaced needs 2 macroblocks height
        break;
    case AV_PIX_FMT_YUV411P:
    case AV_PIX_FMT_YUVJ411P:
    case AV_PIX_FMT_UYYVYY411:
        w_align = 32;
        h_align = 8;
        break;
    case AV_PIX_FMT_YUV410P:
        if (s->codec_id == AV_CODEC_ID_SVQ1) {
            w_align = 64;
            h_align = 64;
        }
        break;
    case AV_PIX_FMT_RGB555:
        if (s->codec_id == AV_CODEC_ID_RPZA) {
            w_align = 4;
            h_align = 4;
        }
        break;
    case AV_PIX_FMT_PAL8:
    case AV_PIX_FMT_BGR8:
    case AV_PIX_FMT_RGB8:
        if (s->codec_id == AV_CODEC_ID_SMC ||
            s->codec_id == AV_CODEC_ID_CINEPAK) {
            w_align = 4;
            h_align = 4;
        }
        break;
    case AV_PIX_FMT_BGR24:
        if ((s->codec_id == AV_CODEC_ID_MSZH) ||
            (s->codec_id == AV_CODEC_ID_ZLIB)) {
            w_align = 4;
            h_align = 4;
        }
        break;
    case AV_PIX_FMT_RGB24:
        if (s->codec_id == AV_CODEC_ID_CINEPAK) {
            w_align = 4;
            h_align = 4;
        }
        break;
    default:
        w_align = 1;
        h_align = 1;
        break;
    }

    if (s->codec_id == AV_CODEC_ID_IFF_ILBM || s->codec_id == AV_CODEC_ID_IFF_BYTERUN1) {
        w_align = FFMAX(w_align, 8);
    }

    *width  = FFALIGN(*width, w_align);
    *height = FFALIGN(*height, h_align);
    if (s->codec_id == AV_CODEC_ID_H264 || s->lowres)
        // some of the optimized chroma MC reads one line too much
        // which is also done in mpeg decoders with lowres > 0
        *height += 2;

    for (i = 0; i < 4; i++)
        linesize_align[i] = STRIDE_ALIGN;
}

void avcodec_align_dimensions(AVCodecContext *s, int *width, int *height)
{
    const AVPixFmtDescriptor *desc = av_pix_fmt_desc_get(s->pix_fmt);
    int chroma_shift = desc->log2_chroma_w;
    int linesize_align[AV_NUM_DATA_POINTERS];
    int align;

    avcodec_align_dimensions2(s, width, height, linesize_align);
    align               = FFMAX(linesize_align[0], linesize_align[3]);
    linesize_align[1] <<= chroma_shift;
    linesize_align[2] <<= chroma_shift;
    align               = FFMAX3(align, linesize_align[1], linesize_align[2]);
    *width              = FFALIGN(*width, align);
}

int avcodec_enum_to_chroma_pos(int *xpos, int *ypos, enum AVChromaLocation pos)
{
    if (pos <= AVCHROMA_LOC_UNSPECIFIED || pos >= AVCHROMA_LOC_NB)
        return AVERROR(EINVAL);
    pos--;

    *xpos = (pos&1) * 128;
    *ypos = ((pos>>1)^(pos<4)) * 128;

    return 0;
}

enum AVChromaLocation avcodec_chroma_pos_to_enum(int xpos, int ypos)
{
    int pos, xout, yout;

    for (pos = AVCHROMA_LOC_UNSPECIFIED + 1; pos < AVCHROMA_LOC_NB; pos++) {
        if (avcodec_enum_to_chroma_pos(&xout, &yout, pos) == 0 && xout == xpos && yout == ypos)
            return pos;
    }
    return AVCHROMA_LOC_UNSPECIFIED;
}

int avcodec_fill_audio_frame(AVFrame *frame, int nb_channels,
                             enum AVSampleFormat sample_fmt, const uint8_t *buf,
                             int buf_size, int align)
{
    int ch, planar, needed_size, ret = 0;

    needed_size = av_samples_get_buffer_size(NULL, nb_channels,
                                             frame->nb_samples, sample_fmt,
                                             align);
    if (buf_size < needed_size)
        return AVERROR(EINVAL);

    planar = av_sample_fmt_is_planar(sample_fmt);
    if (planar && nb_channels > AV_NUM_DATA_POINTERS) {
        if (!(frame->extended_data = av_mallocz(nb_channels *
                                                sizeof(*frame->extended_data))))
            return AVERROR(ENOMEM);
    } else {
        frame->extended_data = frame->data;
    }

    if ((ret = av_samples_fill_arrays(frame->extended_data, &frame->linesize[0],
                                      (uint8_t *)(intptr_t)buf, nb_channels, frame->nb_samples,
                                      sample_fmt, align)) < 0) {
        if (frame->extended_data != frame->data)
            av_freep(&frame->extended_data);
        return ret;
    }
    if (frame->extended_data != frame->data) {
        for (ch = 0; ch < AV_NUM_DATA_POINTERS; ch++)
            frame->data[ch] = frame->extended_data[ch];
    }

    return ret;
}

static int update_frame_pool(AVCodecContext *avctx, AVFrame *frame)
{
    FramePool *pool = avctx->internal->pool;
    int i, ret;

    switch (avctx->codec_type) {
    case AVMEDIA_TYPE_VIDEO: {
        AVPicture picture;
        int size[4] = { 0 };
        int w = frame->width;
        int h = frame->height;
        int tmpsize, unaligned;

        if (pool->format == frame->format &&
            pool->width == frame->width && pool->height == frame->height)
            return 0;

        avcodec_align_dimensions2(avctx, &w, &h, pool->stride_align);

        if (!(avctx->flags & CODEC_FLAG_EMU_EDGE)) {
            w += EDGE_WIDTH * 2;
            h += EDGE_WIDTH * 2;
        }

        do {
            // NOTE: do not align linesizes individually, this breaks e.g. assumptions
            // that linesize[0] == 2*linesize[1] in the MPEG-encoder for 4:2:2
            av_image_fill_linesizes(picture.linesize, avctx->pix_fmt, w);
            // increase alignment of w for next try (rhs gives the lowest bit set in w)
            w += w & ~(w - 1);

            unaligned = 0;
            for (i = 0; i < 4; i++)
                unaligned |= picture.linesize[i] % pool->stride_align[i];
        } while (unaligned);

        tmpsize = av_image_fill_pointers(picture.data, avctx->pix_fmt, h,
                                         NULL, picture.linesize);
        if (tmpsize < 0)
            return -1;

        for (i = 0; i < 3 && picture.data[i + 1]; i++)
            size[i] = picture.data[i + 1] - picture.data[i];
        size[i] = tmpsize - (picture.data[i] - picture.data[0]);

        for (i = 0; i < 4; i++) {
            av_buffer_pool_uninit(&pool->pools[i]);
            pool->linesize[i] = picture.linesize[i];
            if (size[i]) {
                pool->pools[i] = av_buffer_pool_init(size[i] + 16 + STRIDE_ALIGN - 1,
                                                     CONFIG_MEMORY_POISONING ?
                                                        NULL :
                                                        av_buffer_allocz);
                if (!pool->pools[i]) {
                    ret = AVERROR(ENOMEM);
                    goto fail;
                }
            }
        }
        pool->format = frame->format;
        pool->width  = frame->width;
        pool->height = frame->height;

        break;
        }
    case AVMEDIA_TYPE_AUDIO: {
        int ch     = av_frame_get_channels(frame); //av_get_channel_layout_nb_channels(frame->channel_layout);
        int planar = av_sample_fmt_is_planar(frame->format);
        int planes = planar ? ch : 1;

        if (pool->format == frame->format && pool->planes == planes &&
            pool->channels == ch && frame->nb_samples == pool->samples)
            return 0;

        av_buffer_pool_uninit(&pool->pools[0]);
        ret = av_samples_get_buffer_size(&pool->linesize[0], ch,
                                         frame->nb_samples, frame->format, 0);
        if (ret < 0)
            goto fail;

        pool->pools[0] = av_buffer_pool_init(pool->linesize[0], NULL);
        if (!pool->pools[0]) {
            ret = AVERROR(ENOMEM);
            goto fail;
        }

        pool->format     = frame->format;
        pool->planes     = planes;
        pool->channels   = ch;
        pool->samples = frame->nb_samples;
        break;
        }
    default: av_assert0(0);
    }
    return 0;
fail:
    for (i = 0; i < 4; i++)
        av_buffer_pool_uninit(&pool->pools[i]);
    pool->format = -1;
    pool->planes = pool->channels = pool->samples = 0;
    pool->width  = pool->height = 0;
    return ret;
}

static int audio_get_buffer(AVCodecContext *avctx, AVFrame *frame)
{
    FramePool *pool = avctx->internal->pool;
    int planes = pool->planes;
    int i;

    frame->linesize[0] = pool->linesize[0];

    if (planes > AV_NUM_DATA_POINTERS) {
        frame->extended_data = av_mallocz(planes * sizeof(*frame->extended_data));
        frame->nb_extended_buf = planes - AV_NUM_DATA_POINTERS;
        frame->extended_buf  = av_mallocz(frame->nb_extended_buf *
                                          sizeof(*frame->extended_buf));
        if (!frame->extended_data || !frame->extended_buf) {
            av_freep(&frame->extended_data);
            av_freep(&frame->extended_buf);
            return AVERROR(ENOMEM);
        }
    } else {
        frame->extended_data = frame->data;
        av_assert0(frame->nb_extended_buf == 0);
    }

    for (i = 0; i < FFMIN(planes, AV_NUM_DATA_POINTERS); i++) {
        frame->buf[i] = av_buffer_pool_get(pool->pools[0]);
        if (!frame->buf[i])
            goto fail;
        frame->extended_data[i] = frame->data[i] = frame->buf[i]->data;
    }
    for (i = 0; i < frame->nb_extended_buf; i++) {
        frame->extended_buf[i] = av_buffer_pool_get(pool->pools[0]);
        if (!frame->extended_buf[i])
            goto fail;
        frame->extended_data[i + AV_NUM_DATA_POINTERS] = frame->extended_buf[i]->data;
    }

    if (avctx->debug & FF_DEBUG_BUFFERS)
        av_log(avctx, AV_LOG_DEBUG, "default_get_buffer called on frame %p", frame);

    return 0;
fail:
    av_frame_unref(frame);
    return AVERROR(ENOMEM);
}

static int video_get_buffer(AVCodecContext *s, AVFrame *pic)
{
    FramePool *pool = s->internal->pool;
    const AVPixFmtDescriptor *desc = av_pix_fmt_desc_get(pic->format);
    int pixel_size = desc->comp[0].step_minus1 + 1;
    int h_chroma_shift, v_chroma_shift;
    int i;

    if (pic->data[0] != NULL) {
        av_log(s, AV_LOG_ERROR, "pic->data[0]!=NULL in avcodec_default_get_buffer\n");
        return -1;
    }

    memset(pic->data, 0, sizeof(pic->data));
    pic->extended_data = pic->data;

    av_pix_fmt_get_chroma_sub_sample(s->pix_fmt, &h_chroma_shift, &v_chroma_shift);

    for (i = 0; i < 4 && pool->pools[i]; i++) {
        const int h_shift = i == 0 ? 0 : h_chroma_shift;
        const int v_shift = i == 0 ? 0 : v_chroma_shift;
        int is_planar = pool->pools[2] || (i==0 && s->pix_fmt == AV_PIX_FMT_GRAY8);

        pic->linesize[i] = pool->linesize[i];

        pic->buf[i] = av_buffer_pool_get(pool->pools[i]);
        if (!pic->buf[i])
            goto fail;

        // no edge if EDGE EMU or not planar YUV
        if ((s->flags & CODEC_FLAG_EMU_EDGE) || !is_planar)
            pic->data[i] = pic->buf[i]->data;
        else {
            pic->data[i] = pic->buf[i]->data +
                FFALIGN((pic->linesize[i] * EDGE_WIDTH >> v_shift) +
                        (pixel_size * EDGE_WIDTH >> h_shift), pool->stride_align[i]);
        }
    }
    for (; i < AV_NUM_DATA_POINTERS; i++) {
        pic->data[i] = NULL;
        pic->linesize[i] = 0;
    }
    if (pic->data[1] && !pic->data[2])
        avpriv_set_systematic_pal2((uint32_t *)pic->data[1], s->pix_fmt);

    if (s->debug & FF_DEBUG_BUFFERS)
        av_log(s, AV_LOG_DEBUG, "default_get_buffer called on pic %p\n", pic);

    return 0;
fail:
    av_frame_unref(pic);
    return AVERROR(ENOMEM);
}

void avpriv_color_frame(AVFrame *frame, const int c[4])
{
    const AVPixFmtDescriptor *desc = av_pix_fmt_desc_get(frame->format);
    int p, y, x;

    av_assert0(desc->flags & AV_PIX_FMT_FLAG_PLANAR);

    for (p = 0; p<desc->nb_components; p++) {
        uint8_t *dst = frame->data[p];
        int is_chroma = p == 1 || p == 2;
        int bytes  = is_chroma ? FF_CEIL_RSHIFT(frame->width,  desc->log2_chroma_w) : frame->width;
        int height = is_chroma ? FF_CEIL_RSHIFT(frame->height, desc->log2_chroma_h) : frame->height;
        for (y = 0; y < height; y++) {
            if (desc->comp[0].depth_minus1 >= 8) {
                for (x = 0; x<bytes; x++)
                    ((uint16_t*)dst)[x] = c[p];
            }else
                memset(dst, c[p], bytes);
            dst += frame->linesize[p];
        }
    }
}

int avcodec_default_get_buffer2(AVCodecContext *avctx, AVFrame *frame, int flags)
{
    int ret;

    if ((ret = update_frame_pool(avctx, frame)) < 0)
        return ret;

#if FF_API_GET_BUFFER
FF_DISABLE_DEPRECATION_WARNINGS
    frame->type = FF_BUFFER_TYPE_INTERNAL;
FF_ENABLE_DEPRECATION_WARNINGS
#endif

    switch (avctx->codec_type) {
    case AVMEDIA_TYPE_VIDEO:
        return video_get_buffer(avctx, frame);
    case AVMEDIA_TYPE_AUDIO:
        return audio_get_buffer(avctx, frame);
    default:
        return -1;
    }
}

int ff_init_buffer_info(AVCodecContext *avctx, AVFrame *frame)
{
    if (avctx->internal->pkt) {
        frame->pkt_pts = avctx->internal->pkt->pts;
        av_frame_set_pkt_pos     (frame, avctx->internal->pkt->pos);
        av_frame_set_pkt_duration(frame, avctx->internal->pkt->duration);
        av_frame_set_pkt_size    (frame, avctx->internal->pkt->size);
    } else {
        frame->pkt_pts = AV_NOPTS_VALUE;
        av_frame_set_pkt_pos     (frame, -1);
        av_frame_set_pkt_duration(frame, 0);
        av_frame_set_pkt_size    (frame, -1);
    }
    frame->reordered_opaque = avctx->reordered_opaque;

    switch (avctx->codec->type) {
    case AVMEDIA_TYPE_VIDEO:
        frame->width  = FFMAX(avctx->width,  FF_CEIL_RSHIFT(avctx->coded_width,  avctx->lowres));
        frame->height = FFMAX(avctx->height, FF_CEIL_RSHIFT(avctx->coded_height, avctx->lowres));
        if (frame->format < 0)
            frame->format              = avctx->pix_fmt;
        if (!frame->sample_aspect_ratio.num)
            frame->sample_aspect_ratio = avctx->sample_aspect_ratio;
        if (av_frame_get_colorspace(frame) == AVCOL_SPC_UNSPECIFIED)
            av_frame_set_colorspace(frame, avctx->colorspace);
        if (av_frame_get_color_range(frame) == AVCOL_RANGE_UNSPECIFIED)
            av_frame_set_color_range(frame, avctx->color_range);
        break;
    case AVMEDIA_TYPE_AUDIO:
        if (!frame->sample_rate)
            frame->sample_rate    = avctx->sample_rate;
        if (frame->format < 0)
            frame->format         = avctx->sample_fmt;
        if (!frame->channel_layout) {
            if (avctx->channel_layout) {
                 if (av_get_channel_layout_nb_channels(avctx->channel_layout) !=
                     avctx->channels) {
                     av_log(avctx, AV_LOG_ERROR, "Inconsistent channel "
                            "configuration.\n");
                     return AVERROR(EINVAL);
                 }

                frame->channel_layout = avctx->channel_layout;
            } else {
                if (avctx->channels > FF_SANE_NB_CHANNELS) {
                    av_log(avctx, AV_LOG_ERROR, "Too many channels: %d.\n",
                           avctx->channels);
                    return AVERROR(ENOSYS);
                }
            }
        }
        av_frame_set_channels(frame, avctx->channels);
        break;
    }
    return 0;
}

#if FF_API_GET_BUFFER
FF_DISABLE_DEPRECATION_WARNINGS
int avcodec_default_get_buffer(AVCodecContext *avctx, AVFrame *frame)
{
    return avcodec_default_get_buffer2(avctx, frame, 0);
}

typedef struct CompatReleaseBufPriv {
    AVCodecContext avctx;
    AVFrame frame;
} CompatReleaseBufPriv;

static void compat_free_buffer(void *opaque, uint8_t *data)
{
    CompatReleaseBufPriv *priv = opaque;
    if (priv->avctx.release_buffer)
        priv->avctx.release_buffer(&priv->avctx, &priv->frame);
    av_freep(&priv);
}

static void compat_release_buffer(void *opaque, uint8_t *data)
{
    AVBufferRef *buf = opaque;
    av_buffer_unref(&buf);
}
FF_ENABLE_DEPRECATION_WARNINGS
#endif

static int get_buffer_internal(AVCodecContext *avctx, AVFrame *frame, int flags)
{
    int ret;

    if (avctx->codec_type == AVMEDIA_TYPE_VIDEO) {
        if ((ret = av_image_check_size(avctx->width, avctx->height, 0, avctx)) < 0 || avctx->pix_fmt<0) {
            av_log(avctx, AV_LOG_ERROR, "video_get_buffer: image parameters invalid\n");
            return AVERROR(EINVAL);
        }
    }
    if ((ret = ff_init_buffer_info(avctx, frame)) < 0)
        return ret;

#if FF_API_GET_BUFFER
FF_DISABLE_DEPRECATION_WARNINGS
    /*
     * Wrap an old get_buffer()-allocated buffer in a bunch of AVBuffers.
     * We wrap each plane in its own AVBuffer. Each of those has a reference to
     * a dummy AVBuffer as its private data, unreffing it on free.
     * When all the planes are freed, the dummy buffer's free callback calls
     * release_buffer().
     */
    if (avctx->get_buffer) {
        CompatReleaseBufPriv *priv = NULL;
        AVBufferRef *dummy_buf = NULL;
        int planes, i, ret;

        if (flags & AV_GET_BUFFER_FLAG_REF)
            frame->reference    = 1;

        ret = avctx->get_buffer(avctx, frame);
        if (ret < 0)
            return ret;

        /* return if the buffers are already set up
         * this would happen e.g. when a custom get_buffer() calls
         * avcodec_default_get_buffer
         */
        if (frame->buf[0])
            goto end;

        priv = av_mallocz(sizeof(*priv));
        if (!priv) {
            ret = AVERROR(ENOMEM);
            goto fail;
        }
        priv->avctx = *avctx;
        priv->frame = *frame;

        dummy_buf = av_buffer_create(NULL, 0, compat_free_buffer, priv, 0);
        if (!dummy_buf) {
            ret = AVERROR(ENOMEM);
            goto fail;
        }

#define WRAP_PLANE(ref_out, data, data_size)                            \
do {                                                                    \
    AVBufferRef *dummy_ref = av_buffer_ref(dummy_buf);                  \
    if (!dummy_ref) {                                                   \
        ret = AVERROR(ENOMEM);                                          \
        goto fail;                                                      \
    }                                                                   \
    ref_out = av_buffer_create(data, data_size, compat_release_buffer,  \
                               dummy_ref, 0);                           \
    if (!ref_out) {                                                     \
        av_frame_unref(frame);                                          \
        ret = AVERROR(ENOMEM);                                          \
        goto fail;                                                      \
    }                                                                   \
} while (0)

        if (avctx->codec_type == AVMEDIA_TYPE_VIDEO) {
            const AVPixFmtDescriptor *desc = av_pix_fmt_desc_get(frame->format);

            planes = av_pix_fmt_count_planes(frame->format);
            /* workaround for AVHWAccel plane count of 0, buf[0] is used as
               check for allocated buffers: make libavcodec happy */
            if (desc && desc->flags & AV_PIX_FMT_FLAG_HWACCEL)
                planes = 1;
            if (!desc || planes <= 0) {
                ret = AVERROR(EINVAL);
                goto fail;
            }

            for (i = 0; i < planes; i++) {
                int v_shift    = (i == 1 || i == 2) ? desc->log2_chroma_h : 0;
                int plane_size = (frame->height >> v_shift) * frame->linesize[i];

                WRAP_PLANE(frame->buf[i], frame->data[i], plane_size);
            }
        } else {
            int planar = av_sample_fmt_is_planar(frame->format);
            planes = planar ? avctx->channels : 1;

            if (planes > FF_ARRAY_ELEMS(frame->buf)) {
                frame->nb_extended_buf = planes - FF_ARRAY_ELEMS(frame->buf);
                frame->extended_buf = av_malloc(sizeof(*frame->extended_buf) *
                                                frame->nb_extended_buf);
                if (!frame->extended_buf) {
                    ret = AVERROR(ENOMEM);
                    goto fail;
                }
            }

            for (i = 0; i < FFMIN(planes, FF_ARRAY_ELEMS(frame->buf)); i++)
                WRAP_PLANE(frame->buf[i], frame->extended_data[i], frame->linesize[0]);

            for (i = 0; i < frame->nb_extended_buf; i++)
                WRAP_PLANE(frame->extended_buf[i],
                           frame->extended_data[i + FF_ARRAY_ELEMS(frame->buf)],
                           frame->linesize[0]);
        }

        av_buffer_unref(&dummy_buf);

end:
        frame->width  = avctx->width;
        frame->height = avctx->height;

        return 0;

fail:
        avctx->release_buffer(avctx, frame);
        av_freep(&priv);
        av_buffer_unref(&dummy_buf);
        return ret;
    }
FF_ENABLE_DEPRECATION_WARNINGS
#endif

    ret = avctx->get_buffer2(avctx, frame, flags);

    if (avctx->codec_type == AVMEDIA_TYPE_VIDEO) {
        frame->width  = avctx->width;
        frame->height = avctx->height;
    }

    return ret;
}

int ff_get_buffer(AVCodecContext *avctx, AVFrame *frame, int flags)
{
    int ret = get_buffer_internal(avctx, frame, flags);
    if (ret < 0)
        av_log(avctx, AV_LOG_ERROR, "get_buffer() failed\n");
    return ret;
}

static int reget_buffer_internal(AVCodecContext *avctx, AVFrame *frame)
{
    AVFrame tmp;
    int ret;

    av_assert0(avctx->codec_type == AVMEDIA_TYPE_VIDEO);

    if (frame->data[0] && (frame->width != avctx->width || frame->height != avctx->height || frame->format != avctx->pix_fmt)) {
        av_log(avctx, AV_LOG_WARNING, "Picture changed from size:%dx%d fmt:%s to size:%dx%d fmt:%s in reget buffer()\n",
               frame->width, frame->height, av_get_pix_fmt_name(frame->format), avctx->width, avctx->height, av_get_pix_fmt_name(avctx->pix_fmt));
        av_frame_unref(frame);
    }

    ff_init_buffer_info(avctx, frame);

    if (!frame->data[0])
        return ff_get_buffer(avctx, frame, AV_GET_BUFFER_FLAG_REF);

    if (av_frame_is_writable(frame))
        return 0;

    av_frame_move_ref(&tmp, frame);

    ret = ff_get_buffer(avctx, frame, AV_GET_BUFFER_FLAG_REF);
    if (ret < 0) {
        av_frame_unref(&tmp);
        return ret;
    }

    av_image_copy(frame->data, frame->linesize, tmp.data, tmp.linesize,
                  frame->format, frame->width, frame->height);

    av_frame_unref(&tmp);

    return 0;
}

int ff_reget_buffer(AVCodecContext *avctx, AVFrame *frame)
{
    int ret = reget_buffer_internal(avctx, frame);
    if (ret < 0)
        av_log(avctx, AV_LOG_ERROR, "reget_buffer() failed\n");
    return ret;
}

#if FF_API_GET_BUFFER
void avcodec_default_release_buffer(AVCodecContext *s, AVFrame *pic)
{
    av_assert0(s->codec_type == AVMEDIA_TYPE_VIDEO);

    av_frame_unref(pic);
}

int avcodec_default_reget_buffer(AVCodecContext *s, AVFrame *pic)
{
    av_assert0(0);
    return AVERROR_BUG;
}
#endif

int avcodec_default_execute(AVCodecContext *c, int (*func)(AVCodecContext *c2, void *arg2), void *arg, int *ret, int count, int size)
{
    int i;

    for (i = 0; i < count; i++) {
        int r = func(c, (char *)arg + i * size);
        if (ret)
            ret[i] = r;
    }
    return 0;
}

int avcodec_default_execute2(AVCodecContext *c, int (*func)(AVCodecContext *c2, void *arg2, int jobnr, int threadnr), void *arg, int *ret, int count)
{
    int i;

    for (i = 0; i < count; i++) {
        int r = func(c, arg, i, 0);
        if (ret)
            ret[i] = r;
    }
    return 0;
}

static int is_hwaccel_pix_fmt(enum AVPixelFormat pix_fmt)
{
    const AVPixFmtDescriptor *desc = av_pix_fmt_desc_get(pix_fmt);
    return desc->flags & AV_PIX_FMT_FLAG_HWACCEL;
}

enum AVPixelFormat avcodec_default_get_format(struct AVCodecContext *s, const enum AVPixelFormat *fmt)
{
    while (*fmt != AV_PIX_FMT_NONE && is_hwaccel_pix_fmt(*fmt))
        ++fmt;
    return fmt[0];
}

void avcodec_get_frame_defaults(AVFrame *frame)
{
#if LIBAVCODEC_VERSION_MAJOR >= 55
     // extended_data should explicitly be freed when needed, this code is unsafe currently
     // also this is not compatible to the <55 ABI/API
    if (frame->extended_data != frame->data && 0)
        av_freep(&frame->extended_data);
#endif

    memset(frame, 0, sizeof(AVFrame));

    frame->pts                   =
    frame->pkt_dts               =
    frame->pkt_pts               = AV_NOPTS_VALUE;
    av_frame_set_best_effort_timestamp(frame, AV_NOPTS_VALUE);
    av_frame_set_pkt_duration         (frame, 0);
    av_frame_set_pkt_pos              (frame, -1);
    av_frame_set_pkt_size             (frame, -1);
    frame->key_frame           = 1;
    frame->sample_aspect_ratio = (AVRational) {0, 1 };
    frame->format              = -1; /* unknown */
    frame->extended_data       = frame->data;
    av_frame_set_colorspace(frame, AVCOL_SPC_UNSPECIFIED);
}

#if FF_API_AVFRAME_LAVC
AVFrame *avcodec_alloc_frame(void)
{
    AVFrame *frame = av_malloc(sizeof(AVFrame));

    if (frame == NULL)
        return NULL;

    frame->extended_data = NULL;
    avcodec_get_frame_defaults(frame);

    return frame;
}
#endif

void avcodec_free_frame(AVFrame **frame)
{
    AVFrame *f;

    if (!frame || !*frame)
        return;

    f = *frame;

    if (f->extended_data != f->data)
        av_freep(&f->extended_data);

    av_freep(frame);
}

MAKE_ACCESSORS(AVCodecContext, codec, AVRational, pkt_timebase)
MAKE_ACCESSORS(AVCodecContext, codec, const AVCodecDescriptor *, codec_descriptor)
MAKE_ACCESSORS(AVCodecContext, codec, int, lowres)
MAKE_ACCESSORS(AVCodecContext, codec, int, seek_preroll)

int av_codec_get_max_lowres(const AVCodec *codec)
{
    return codec->max_lowres;
}

static void avcodec_get_subtitle_defaults(AVSubtitle *sub)
{
    memset(sub, 0, sizeof(*sub));
    sub->pts = AV_NOPTS_VALUE;
}

static int get_bit_rate(AVCodecContext *ctx)
{
    int bit_rate;
    int bits_per_sample;

    switch (ctx->codec_type) {
    case AVMEDIA_TYPE_VIDEO:
    case AVMEDIA_TYPE_DATA:
    case AVMEDIA_TYPE_SUBTITLE:
    case AVMEDIA_TYPE_ATTACHMENT:
        bit_rate = ctx->bit_rate;
        break;
    case AVMEDIA_TYPE_AUDIO:
        bits_per_sample = av_get_bits_per_sample(ctx->codec_id);
        bit_rate = bits_per_sample ? ctx->sample_rate * ctx->channels * bits_per_sample : ctx->bit_rate;
        break;
    default:
        bit_rate = 0;
        break;
    }
    return bit_rate;
}

int attribute_align_arg ff_codec_open2_recursive(AVCodecContext *avctx, const AVCodec *codec, AVDictionary **options)
{
    int ret = 0;

    ff_unlock_avcodec();

    ret = avcodec_open2(avctx, codec, options);

    ff_lock_avcodec(avctx);
    return ret;
}

int attribute_align_arg avcodec_open2(AVCodecContext *avctx, const AVCodec *codec, AVDictionary **options)
{
    int ret = 0;
    AVDictionary *tmp = NULL;

    if (avcodec_is_open(avctx))
        return 0;

    if ((!codec && !avctx->codec)) {
        av_log(avctx, AV_LOG_ERROR, "No codec provided to avcodec_open2()\n");
        return AVERROR(EINVAL);
    }
    if ((codec && avctx->codec && codec != avctx->codec)) {
        av_log(avctx, AV_LOG_ERROR, "This AVCodecContext was allocated for %s, "
                                    "but %s passed to avcodec_open2()\n", avctx->codec->name, codec->name);
        return AVERROR(EINVAL);
    }
    if (!codec)
        codec = avctx->codec;

    if (avctx->extradata_size < 0 || avctx->extradata_size >= FF_MAX_EXTRADATA_SIZE)
        return AVERROR(EINVAL);

    if (options)
        av_dict_copy(&tmp, *options, 0);

    ret = ff_lock_avcodec(avctx);
    if (ret < 0)
        return ret;

    avctx->internal = av_mallocz(sizeof(AVCodecInternal));
    if (!avctx->internal) {
        ret = AVERROR(ENOMEM);
        goto end;
    }

    avctx->internal->pool = av_mallocz(sizeof(*avctx->internal->pool));
    if (!avctx->internal->pool) {
        ret = AVERROR(ENOMEM);
        goto free_and_end;
    }

    if (codec->priv_data_size > 0) {
        if (!avctx->priv_data) {
            avctx->priv_data = av_mallocz(codec->priv_data_size);
            if (!avctx->priv_data) {
                ret = AVERROR(ENOMEM);
                goto end;
            }
            if (codec->priv_class) {
                *(const AVClass **)avctx->priv_data = codec->priv_class;
                av_opt_set_defaults(avctx->priv_data);
            }
        }
        if (codec->priv_class && (ret = av_opt_set_dict(avctx->priv_data, &tmp)) < 0)
            goto free_and_end;
    } else {
        avctx->priv_data = NULL;
    }
    if ((ret = av_opt_set_dict(avctx, &tmp)) < 0)
        goto free_and_end;

    // only call ff_set_dimensions() for non H.264/VP6F codecs so as not to overwrite previously setup dimensions
    if (!(avctx->coded_width && avctx->coded_height && avctx->width && avctx->height &&
          (avctx->codec_id == AV_CODEC_ID_H264 || avctx->codec_id == AV_CODEC_ID_VP6F))) {
    if (avctx->coded_width && avctx->coded_height)
        ret = ff_set_dimensions(avctx, avctx->coded_width, avctx->coded_height);
    else if (avctx->width && avctx->height)
        ret = ff_set_dimensions(avctx, avctx->width, avctx->height);
    if (ret < 0)
        goto free_and_end;
    }

    if ((avctx->coded_width || avctx->coded_height || avctx->width || avctx->height)
        && (  av_image_check_size(avctx->coded_width, avctx->coded_height, 0, avctx) < 0
           || av_image_check_size(avctx->width,       avctx->height,       0, avctx) < 0)) {
        av_log(avctx, AV_LOG_WARNING, "Ignoring invalid width/height values\n");
        ff_set_dimensions(avctx, 0, 0);
    }

    /* if the decoder init function was already called previously,
     * free the already allocated subtitle_header before overwriting it */
    if (av_codec_is_decoder(codec))
        av_freep(&avctx->subtitle_header);

    if (avctx->channels > FF_SANE_NB_CHANNELS) {
        ret = AVERROR(EINVAL);
        goto free_and_end;
    }

    avctx->codec = codec;
    if ((avctx->codec_type == AVMEDIA_TYPE_UNKNOWN || avctx->codec_type == codec->type) &&
        avctx->codec_id == AV_CODEC_ID_NONE) {
        avctx->codec_type = codec->type;
        avctx->codec_id   = codec->id;
    }
    if (avctx->codec_id != codec->id || (avctx->codec_type != codec->type
                                         && avctx->codec_type != AVMEDIA_TYPE_ATTACHMENT)) {
        av_log(avctx, AV_LOG_ERROR, "Codec type or id mismatches\n");
        ret = AVERROR(EINVAL);
        goto free_and_end;
    }
    avctx->frame_number = 0;
    avctx->codec_descriptor = avcodec_descriptor_get(avctx->codec_id);

    if (avctx->codec->capabilities & CODEC_CAP_EXPERIMENTAL &&
        avctx->strict_std_compliance > FF_COMPLIANCE_EXPERIMENTAL) {
        const char *codec_string = av_codec_is_encoder(codec) ? "encoder" : "decoder";
        AVCodec *codec2;
        av_log(avctx, AV_LOG_ERROR,
               "The %s '%s' is experimental but experimental codecs are not enabled, "
               "add '-strict %d' if you want to use it.\n",
               codec_string, codec->name, FF_COMPLIANCE_EXPERIMENTAL);
        codec2 = av_codec_is_encoder(codec) ? avcodec_find_encoder(codec->id) : avcodec_find_decoder(codec->id);
        if (!(codec2->capabilities & CODEC_CAP_EXPERIMENTAL))
            av_log(avctx, AV_LOG_ERROR, "Alternatively use the non experimental %s '%s'.\n",
                codec_string, codec2->name);
        ret = AVERROR_EXPERIMENTAL;
        goto free_and_end;
    }

    if (avctx->codec_type == AVMEDIA_TYPE_AUDIO &&
        (!avctx->time_base.num || !avctx->time_base.den)) {
        avctx->time_base.num = 1;
        avctx->time_base.den = avctx->sample_rate;
    }

    if (!HAVE_THREADS)
        av_log(avctx, AV_LOG_WARNING, "Warning: not compiled with thread support, using thread emulation\n");

    if (CONFIG_FRAME_THREAD_ENCODER) {
        ff_unlock_avcodec(); //we will instanciate a few encoders thus kick the counter to prevent false detection of a problem
        ret = ff_frame_thread_encoder_init(avctx, options ? *options : NULL);
        ff_lock_avcodec(avctx);
        if (ret < 0)
            goto free_and_end;
    }

    if (HAVE_THREADS
        && !(avctx->internal->frame_thread_encoder && (avctx->active_thread_type&FF_THREAD_FRAME))) {
        ret = ff_thread_init(avctx);
        if (ret < 0) {
            goto free_and_end;
        }
    }
    if (!HAVE_THREADS && !(codec->capabilities & CODEC_CAP_AUTO_THREADS))
        avctx->thread_count = 1;

    if (avctx->codec->max_lowres < avctx->lowres || avctx->lowres < 0) {
        av_log(avctx, AV_LOG_ERROR, "The maximum value for lowres supported by the decoder is %d\n",
               avctx->codec->max_lowres);
        ret = AVERROR(EINVAL);
        goto free_and_end;
    }

    if (av_codec_is_encoder(avctx->codec)) {
        int i;
        if (avctx->codec->sample_fmts) {
            for (i = 0; avctx->codec->sample_fmts[i] != AV_SAMPLE_FMT_NONE; i++) {
                if (avctx->sample_fmt == avctx->codec->sample_fmts[i])
                    break;
                if (avctx->channels == 1 &&
                    av_get_planar_sample_fmt(avctx->sample_fmt) ==
                    av_get_planar_sample_fmt(avctx->codec->sample_fmts[i])) {
                    avctx->sample_fmt = avctx->codec->sample_fmts[i];
                    break;
                }
            }
            if (avctx->codec->sample_fmts[i] == AV_SAMPLE_FMT_NONE) {
                char buf[128];
                snprintf(buf, sizeof(buf), "%d", avctx->sample_fmt);
                av_log(avctx, AV_LOG_ERROR, "Specified sample format %s is invalid or not supported\n",
                       (char *)av_x_if_null(av_get_sample_fmt_name(avctx->sample_fmt), buf));
                ret = AVERROR(EINVAL);
                goto free_and_end;
            }
        }
        if (avctx->codec->pix_fmts) {
            for (i = 0; avctx->codec->pix_fmts[i] != AV_PIX_FMT_NONE; i++)
                if (avctx->pix_fmt == avctx->codec->pix_fmts[i])
                    break;
            if (avctx->codec->pix_fmts[i] == AV_PIX_FMT_NONE
                && !((avctx->codec_id == AV_CODEC_ID_MJPEG || avctx->codec_id == AV_CODEC_ID_LJPEG)
                     && avctx->strict_std_compliance <= FF_COMPLIANCE_UNOFFICIAL)) {
                char buf[128];
                snprintf(buf, sizeof(buf), "%d", avctx->pix_fmt);
                av_log(avctx, AV_LOG_ERROR, "Specified pixel format %s is invalid or not supported\n",
                       (char *)av_x_if_null(av_get_pix_fmt_name(avctx->pix_fmt), buf));
                ret = AVERROR(EINVAL);
                goto free_and_end;
            }
        }
        if (avctx->codec->supported_samplerates) {
            for (i = 0; avctx->codec->supported_samplerates[i] != 0; i++)
                if (avctx->sample_rate == avctx->codec->supported_samplerates[i])
                    break;
            if (avctx->codec->supported_samplerates[i] == 0) {
                av_log(avctx, AV_LOG_ERROR, "Specified sample rate %d is not supported\n",
                       avctx->sample_rate);
                ret = AVERROR(EINVAL);
                goto free_and_end;
            }
        }
        if (avctx->codec->channel_layouts) {
            if (!avctx->channel_layout) {
                av_log(avctx, AV_LOG_WARNING, "Channel layout not specified\n");
            } else {
                for (i = 0; avctx->codec->channel_layouts[i] != 0; i++)
                    if (avctx->channel_layout == avctx->codec->channel_layouts[i])
                        break;
                if (avctx->codec->channel_layouts[i] == 0) {
                    char buf[512];
                    av_get_channel_layout_string(buf, sizeof(buf), -1, avctx->channel_layout);
                    av_log(avctx, AV_LOG_ERROR, "Specified channel layout '%s' is not supported\n", buf);
                    ret = AVERROR(EINVAL);
                    goto free_and_end;
                }
            }
        }
        if (avctx->channel_layout && avctx->channels) {
            int channels = av_get_channel_layout_nb_channels(avctx->channel_layout);
            if (channels != avctx->channels) {
                char buf[512];
                av_get_channel_layout_string(buf, sizeof(buf), -1, avctx->channel_layout);
                av_log(avctx, AV_LOG_ERROR,
                       "Channel layout '%s' with %d channels does not match number of specified channels %d\n",
                       buf, channels, avctx->channels);
                ret = AVERROR(EINVAL);
                goto free_and_end;
            }
        } else if (avctx->channel_layout) {
            avctx->channels = av_get_channel_layout_nb_channels(avctx->channel_layout);
        }
        if(avctx->codec_type == AVMEDIA_TYPE_VIDEO &&
           avctx->codec_id != AV_CODEC_ID_PNG // For mplayer
        ) {
            if (avctx->width <= 0 || avctx->height <= 0) {
                av_log(avctx, AV_LOG_ERROR, "dimensions not set\n");
                ret = AVERROR(EINVAL);
                goto free_and_end;
            }
        }
        if (   (avctx->codec_type == AVMEDIA_TYPE_VIDEO || avctx->codec_type == AVMEDIA_TYPE_AUDIO)
            && avctx->bit_rate>0 && avctx->bit_rate<1000) {
            av_log(avctx, AV_LOG_WARNING, "Bitrate %d is extremely low, maybe you mean %dk\n", avctx->bit_rate, avctx->bit_rate);
        }

        if (!avctx->rc_initial_buffer_occupancy)
            avctx->rc_initial_buffer_occupancy = avctx->rc_buffer_size * 3 / 4;
    }

    avctx->pts_correction_num_faulty_pts =
    avctx->pts_correction_num_faulty_dts = 0;
    avctx->pts_correction_last_pts =
    avctx->pts_correction_last_dts = INT64_MIN;

    if (   avctx->codec->init && (!(avctx->active_thread_type&FF_THREAD_FRAME)
        || avctx->internal->frame_thread_encoder)) {
        ret = avctx->codec->init(avctx);
        if (ret < 0) {
            goto free_and_end;
        }
    }

    ret=0;

    if (av_codec_is_decoder(avctx->codec)) {
        if (!avctx->bit_rate)
            avctx->bit_rate = get_bit_rate(avctx);
        /* validate channel layout from the decoder */
        if (avctx->channel_layout) {
            int channels = av_get_channel_layout_nb_channels(avctx->channel_layout);
            if (!avctx->channels)
                avctx->channels = channels;
            else if (channels != avctx->channels) {
                char buf[512];
                av_get_channel_layout_string(buf, sizeof(buf), -1, avctx->channel_layout);
                av_log(avctx, AV_LOG_WARNING,
                       "Channel layout '%s' with %d channels does not match specified number of channels %d: "
                       "ignoring specified channel layout\n",
                       buf, channels, avctx->channels);
                avctx->channel_layout = 0;
            }
        }
        if (avctx->channels && avctx->channels < 0 ||
            avctx->channels > FF_SANE_NB_CHANNELS) {
            ret = AVERROR(EINVAL);
            goto free_and_end;
        }
        if (avctx->sub_charenc) {
            if (avctx->codec_type != AVMEDIA_TYPE_SUBTITLE) {
                av_log(avctx, AV_LOG_ERROR, "Character encoding is only "
                       "supported with subtitles codecs\n");
                ret = AVERROR(EINVAL);
                goto free_and_end;
            } else if (avctx->codec_descriptor->props & AV_CODEC_PROP_BITMAP_SUB) {
                av_log(avctx, AV_LOG_WARNING, "Codec '%s' is bitmap-based, "
                       "subtitles character encoding will be ignored\n",
                       avctx->codec_descriptor->name);
                avctx->sub_charenc_mode = FF_SUB_CHARENC_MODE_DO_NOTHING;
            } else {
                /* input character encoding is set for a text based subtitle
                 * codec at this point */
                if (avctx->sub_charenc_mode == FF_SUB_CHARENC_MODE_AUTOMATIC)
                    avctx->sub_charenc_mode = FF_SUB_CHARENC_MODE_PRE_DECODER;

                if (avctx->sub_charenc_mode == FF_SUB_CHARENC_MODE_PRE_DECODER) {
#if CONFIG_ICONV
                    iconv_t cd = iconv_open("UTF-8", avctx->sub_charenc);
                    if (cd == (iconv_t)-1) {
                        av_log(avctx, AV_LOG_ERROR, "Unable to open iconv context "
                               "with input character encoding \"%s\"\n", avctx->sub_charenc);
                        ret = AVERROR(errno);
                        goto free_and_end;
                    }
                    iconv_close(cd);
#else
                    av_log(avctx, AV_LOG_ERROR, "Character encoding subtitles "
                           "conversion needs a libavcodec built with iconv support "
                           "for this codec\n");
                    ret = AVERROR(ENOSYS);
                    goto free_and_end;
#endif
                }
            }
        }
    }
end:
    ff_unlock_avcodec();
    if (options) {
        av_dict_free(options);
        *options = tmp;
    }

    return ret;
free_and_end:
    av_dict_free(&tmp);
    av_freep(&avctx->priv_data);
    if (avctx->internal)
        av_freep(&avctx->internal->pool);
    av_freep(&avctx->internal);
    avctx->codec = NULL;
    goto end;
}

int ff_alloc_packet2(AVCodecContext *avctx, AVPacket *avpkt, int64_t size)
{
    if (avpkt->size < 0) {
        av_log(avctx, AV_LOG_ERROR, "Invalid negative user packet size %d\n", avpkt->size);
        return AVERROR(EINVAL);
    }
    if (size < 0 || size > INT_MAX - FF_INPUT_BUFFER_PADDING_SIZE) {
        av_log(avctx, AV_LOG_ERROR, "Invalid minimum required packet size %"PRId64" (max allowed is %d)\n",
               size, INT_MAX - FF_INPUT_BUFFER_PADDING_SIZE);
        return AVERROR(EINVAL);
    }

    if (avctx) {
        av_assert0(!avpkt->data || avpkt->data != avctx->internal->byte_buffer);
        if (!avpkt->data || avpkt->size < size) {
            av_fast_padded_malloc(&avctx->internal->byte_buffer, &avctx->internal->byte_buffer_size, size);
            avpkt->data = avctx->internal->byte_buffer;
            avpkt->size = avctx->internal->byte_buffer_size;
            avpkt->destruct = NULL;
        }
    }

    if (avpkt->data) {
        AVBufferRef *buf = avpkt->buf;
#if FF_API_DESTRUCT_PACKET
FF_DISABLE_DEPRECATION_WARNINGS
        void *destruct = avpkt->destruct;
FF_ENABLE_DEPRECATION_WARNINGS
#endif

        if (avpkt->size < size) {
            av_log(avctx, AV_LOG_ERROR, "User packet is too small (%d < %"PRId64")\n", avpkt->size, size);
            return AVERROR(EINVAL);
        }

        av_init_packet(avpkt);
#if FF_API_DESTRUCT_PACKET
FF_DISABLE_DEPRECATION_WARNINGS
        avpkt->destruct = destruct;
FF_ENABLE_DEPRECATION_WARNINGS
#endif
        avpkt->buf      = buf;
        avpkt->size     = size;
        return 0;
    } else {
        int ret = av_new_packet(avpkt, size);
        if (ret < 0)
            av_log(avctx, AV_LOG_ERROR, "Failed to allocate packet of size %"PRId64"\n", size);
        return ret;
    }
}

int ff_alloc_packet(AVPacket *avpkt, int size)
{
    return ff_alloc_packet2(NULL, avpkt, size);
}

/**
 * Pad last frame with silence.
 */
static int pad_last_frame(AVCodecContext *s, AVFrame **dst, const AVFrame *src)
{
    AVFrame *frame = NULL;
    int ret;

    if (!(frame = av_frame_alloc()))
        return AVERROR(ENOMEM);

    frame->format         = src->format;
    frame->channel_layout = src->channel_layout;
    av_frame_set_channels(frame, av_frame_get_channels(src));
    frame->nb_samples     = s->frame_size;
    ret = av_frame_get_buffer(frame, 32);
    if (ret < 0)
        goto fail;

    ret = av_frame_copy_props(frame, src);
    if (ret < 0)
        goto fail;

    if ((ret = av_samples_copy(frame->extended_data, src->extended_data, 0, 0,
                               src->nb_samples, s->channels, s->sample_fmt)) < 0)
        goto fail;
    if ((ret = av_samples_set_silence(frame->extended_data, src->nb_samples,
                                      frame->nb_samples - src->nb_samples,
                                      s->channels, s->sample_fmt)) < 0)
        goto fail;

    *dst = frame;

    return 0;

fail:
    av_frame_free(&frame);
    return ret;
}

int attribute_align_arg avcodec_encode_audio2(AVCodecContext *avctx,
                                              AVPacket *avpkt,
                                              const AVFrame *frame,
                                              int *got_packet_ptr)
{
    AVFrame tmp;
    AVFrame *padded_frame = NULL;
    int ret;
    AVPacket user_pkt = *avpkt;
    int needs_realloc = !user_pkt.data;

    *got_packet_ptr = 0;

    if (!(avctx->codec->capabilities & CODEC_CAP_DELAY) && !frame) {
        av_free_packet(avpkt);
        av_init_packet(avpkt);
        return 0;
    }

    /* ensure that extended_data is properly set */
    if (frame && !frame->extended_data) {
        if (av_sample_fmt_is_planar(avctx->sample_fmt) &&
            avctx->channels > AV_NUM_DATA_POINTERS) {
            av_log(avctx, AV_LOG_ERROR, "Encoding to a planar sample format, "
                                        "with more than %d channels, but extended_data is not set.\n",
                   AV_NUM_DATA_POINTERS);
            return AVERROR(EINVAL);
        }
        av_log(avctx, AV_LOG_WARNING, "extended_data is not set.\n");

        tmp = *frame;
        tmp.extended_data = tmp.data;
        frame = &tmp;
    }

    /* check for valid frame size */
    if (frame) {
        if (avctx->codec->capabilities & CODEC_CAP_SMALL_LAST_FRAME) {
            if (frame->nb_samples > avctx->frame_size) {
                av_log(avctx, AV_LOG_ERROR, "more samples than frame size (avcodec_encode_audio2)\n");
                return AVERROR(EINVAL);
            }
        } else if (!(avctx->codec->capabilities & CODEC_CAP_VARIABLE_FRAME_SIZE)) {
            if (frame->nb_samples < avctx->frame_size &&
                !avctx->internal->last_audio_frame) {
                ret = pad_last_frame(avctx, &padded_frame, frame);
                if (ret < 0)
                    return ret;

                frame = padded_frame;
                avctx->internal->last_audio_frame = 1;
            }

            if (frame->nb_samples != avctx->frame_size) {
                av_log(avctx, AV_LOG_ERROR, "nb_samples (%d) != frame_size (%d) (avcodec_encode_audio2)\n", frame->nb_samples, avctx->frame_size);
                ret = AVERROR(EINVAL);
                goto end;
            }
        }
    }

    ret = avctx->codec->encode2(avctx, avpkt, frame, got_packet_ptr);
    if (!ret) {
        if (*got_packet_ptr) {
            if (!(avctx->codec->capabilities & CODEC_CAP_DELAY)) {
                if (avpkt->pts == AV_NOPTS_VALUE)
                    avpkt->pts = frame->pts;
                if (!avpkt->duration)
                    avpkt->duration = ff_samples_to_time_base(avctx,
                                                              frame->nb_samples);
            }
            avpkt->dts = avpkt->pts;
        } else {
            avpkt->size = 0;
        }
    }
    if (avpkt->data && avpkt->data == avctx->internal->byte_buffer) {
        needs_realloc = 0;
        if (user_pkt.data) {
            if (user_pkt.size >= avpkt->size) {
                memcpy(user_pkt.data, avpkt->data, avpkt->size);
            } else {
                av_log(avctx, AV_LOG_ERROR, "Provided packet is too small, needs to be %d\n", avpkt->size);
                avpkt->size = user_pkt.size;
                ret = -1;
            }
            avpkt->buf      = user_pkt.buf;
            avpkt->data     = user_pkt.data;
            avpkt->destruct = user_pkt.destruct;
        } else {
            if (av_dup_packet(avpkt) < 0) {
                ret = AVERROR(ENOMEM);
            }
        }
    }

    if (!ret) {
        if (needs_realloc && avpkt->data) {
            ret = av_buffer_realloc(&avpkt->buf, avpkt->size + FF_INPUT_BUFFER_PADDING_SIZE);
            if (ret >= 0)
                avpkt->data = avpkt->buf->data;
        }

        avctx->frame_number++;
    }

    if (ret < 0 || !*got_packet_ptr) {
        av_free_packet(avpkt);
        av_init_packet(avpkt);
        goto end;
    }

    /* NOTE: if we add any audio encoders which output non-keyframe packets,
     *       this needs to be moved to the encoders, but for now we can do it
     *       here to simplify things */
    avpkt->flags |= AV_PKT_FLAG_KEY;

end:
    av_frame_free(&padded_frame);

    return ret;
}

#if FF_API_OLD_ENCODE_AUDIO
int attribute_align_arg avcodec_encode_audio(AVCodecContext *avctx,
                                             uint8_t *buf, int buf_size,
                                             const short *samples)
{
    AVPacket pkt;
    AVFrame frame0 = { { 0 } };
    AVFrame *frame;
    int ret, samples_size, got_packet;

    av_init_packet(&pkt);
    pkt.data = buf;
    pkt.size = buf_size;

    if (samples) {
        frame = &frame0;
        avcodec_get_frame_defaults(frame);

        if (avctx->frame_size) {
            frame->nb_samples = avctx->frame_size;
        } else {
            /* if frame_size is not set, the number of samples must be
             * calculated from the buffer size */
            int64_t nb_samples;
            if (!av_get_bits_per_sample(avctx->codec_id)) {
                av_log(avctx, AV_LOG_ERROR, "avcodec_encode_audio() does not "
                                            "support this codec\n");
                return AVERROR(EINVAL);
            }
            nb_samples = (int64_t)buf_size * 8 /
                         (av_get_bits_per_sample(avctx->codec_id) *
                          avctx->channels);
            if (nb_samples >= INT_MAX)
                return AVERROR(EINVAL);
            frame->nb_samples = nb_samples;
        }

        /* it is assumed that the samples buffer is large enough based on the
         * relevant parameters */
        samples_size = av_samples_get_buffer_size(NULL, avctx->channels,
                                                  frame->nb_samples,
                                                  avctx->sample_fmt, 1);
        if ((ret = avcodec_fill_audio_frame(frame, avctx->channels,
                                            avctx->sample_fmt,
                                            (const uint8_t *)samples,
                                            samples_size, 1)) < 0)
            return ret;

        /* fabricate frame pts from sample count.
         * this is needed because the avcodec_encode_audio() API does not have
         * a way for the user to provide pts */
        if (avctx->sample_rate && avctx->time_base.num)
            frame->pts = ff_samples_to_time_base(avctx,
                                                 avctx->internal->sample_count);
        else
            frame->pts = AV_NOPTS_VALUE;
        avctx->internal->sample_count += frame->nb_samples;
    } else {
        frame = NULL;
    }

    got_packet = 0;
    ret = avcodec_encode_audio2(avctx, &pkt, frame, &got_packet);
    if (!ret && got_packet && avctx->coded_frame) {
        avctx->coded_frame->pts       = pkt.pts;
        avctx->coded_frame->key_frame = !!(pkt.flags & AV_PKT_FLAG_KEY);
    }
    /* free any side data since we cannot return it */
    av_packet_free_side_data(&pkt);

    if (frame && frame->extended_data != frame->data)
        av_freep(&frame->extended_data);

    return ret ? ret : pkt.size;
}

#endif

#if FF_API_OLD_ENCODE_VIDEO
int attribute_align_arg avcodec_encode_video(AVCodecContext *avctx, uint8_t *buf, int buf_size,
                                             const AVFrame *pict)
{
    AVPacket pkt;
    int ret, got_packet = 0;

    if (buf_size < FF_MIN_BUFFER_SIZE) {
        av_log(avctx, AV_LOG_ERROR, "buffer smaller than minimum size\n");
        return -1;
    }

    av_init_packet(&pkt);
    pkt.data = buf;
    pkt.size = buf_size;

    ret = avcodec_encode_video2(avctx, &pkt, pict, &got_packet);
    if (!ret && got_packet && avctx->coded_frame) {
        avctx->coded_frame->pts       = pkt.pts;
        avctx->coded_frame->key_frame = !!(pkt.flags & AV_PKT_FLAG_KEY);
    }

    /* free any side data since we cannot return it */
    if (pkt.side_data_elems > 0) {
        int i;
        for (i = 0; i < pkt.side_data_elems; i++)
            av_free(pkt.side_data[i].data);
        av_freep(&pkt.side_data);
        pkt.side_data_elems = 0;
    }

    return ret ? ret : pkt.size;
}

#endif

int attribute_align_arg avcodec_encode_video2(AVCodecContext *avctx,
                                              AVPacket *avpkt,
                                              const AVFrame *frame,
                                              int *got_packet_ptr)
{
    int ret;
    AVPacket user_pkt = *avpkt;
    int needs_realloc = !user_pkt.data;

    *got_packet_ptr = 0;

    if(CONFIG_FRAME_THREAD_ENCODER &&
       avctx->internal->frame_thread_encoder && (avctx->active_thread_type&FF_THREAD_FRAME))
        return ff_thread_video_encode_frame(avctx, avpkt, frame, got_packet_ptr);

    if ((avctx->flags&CODEC_FLAG_PASS1) && avctx->stats_out)
        avctx->stats_out[0] = '\0';

    if (!(avctx->codec->capabilities & CODEC_CAP_DELAY) && !frame) {
        av_free_packet(avpkt);
        av_init_packet(avpkt);
        avpkt->size = 0;
        return 0;
    }

    if (av_image_check_size(avctx->width, avctx->height, 0, avctx))
        return AVERROR(EINVAL);

    av_assert0(avctx->codec->encode2);

    ret = avctx->codec->encode2(avctx, avpkt, frame, got_packet_ptr);
    av_assert0(ret <= 0);

    if (avpkt->data && avpkt->data == avctx->internal->byte_buffer) {
        needs_realloc = 0;
        if (user_pkt.data) {
            if (user_pkt.size >= avpkt->size) {
                memcpy(user_pkt.data, avpkt->data, avpkt->size);
            } else {
                av_log(avctx, AV_LOG_ERROR, "Provided packet is too small, needs to be %d\n", avpkt->size);
                avpkt->size = user_pkt.size;
                ret = -1;
            }
            avpkt->buf      = user_pkt.buf;
            avpkt->data     = user_pkt.data;
            avpkt->destruct = user_pkt.destruct;
        } else {
            if (av_dup_packet(avpkt) < 0) {
                ret = AVERROR(ENOMEM);
            }
        }
    }

    if (!ret) {
        if (!*got_packet_ptr)
            avpkt->size = 0;
        else if (!(avctx->codec->capabilities & CODEC_CAP_DELAY))
            avpkt->pts = avpkt->dts = frame->pts;

        if (needs_realloc && avpkt->data) {
            ret = av_buffer_realloc(&avpkt->buf, avpkt->size + FF_INPUT_BUFFER_PADDING_SIZE);
            if (ret >= 0)
                avpkt->data = avpkt->buf->data;
        }

        avctx->frame_number++;
    }

    if (ret < 0 || !*got_packet_ptr)
        av_free_packet(avpkt);
    else
        av_packet_merge_side_data(avpkt);

    emms_c();
    return ret;
}

int avcodec_encode_subtitle(AVCodecContext *avctx, uint8_t *buf, int buf_size,
                            const AVSubtitle *sub)
{
    int ret;
    if (sub->start_display_time) {
        av_log(avctx, AV_LOG_ERROR, "start_display_time must be 0.\n");
        return -1;
    }

    ret = avctx->codec->encode_sub(avctx, buf, buf_size, sub);
    avctx->frame_number++;
    return ret;
}

/**
 * Attempt to guess proper monotonic timestamps for decoded video frames
 * which might have incorrect times. Input timestamps may wrap around, in
 * which case the output will as well.
 *
 * @param pts the pts field of the decoded AVPacket, as passed through
 * AVFrame.pkt_pts
 * @param dts the dts field of the decoded AVPacket
 * @return one of the input values, may be AV_NOPTS_VALUE
 */
static int64_t guess_correct_pts(AVCodecContext *ctx,
                                 int64_t reordered_pts, int64_t dts)
{
    int64_t pts = AV_NOPTS_VALUE;

    if (dts != AV_NOPTS_VALUE) {
        ctx->pts_correction_num_faulty_dts += dts <= ctx->pts_correction_last_dts;
        ctx->pts_correction_last_dts = dts;
    }
    if (reordered_pts != AV_NOPTS_VALUE) {
        ctx->pts_correction_num_faulty_pts += reordered_pts <= ctx->pts_correction_last_pts;
        ctx->pts_correction_last_pts = reordered_pts;
    }
    if ((ctx->pts_correction_num_faulty_pts<=ctx->pts_correction_num_faulty_dts || dts == AV_NOPTS_VALUE)
       && reordered_pts != AV_NOPTS_VALUE)
        pts = reordered_pts;
    else
        pts = dts;

    return pts;
}

static int apply_param_change(AVCodecContext *avctx, AVPacket *avpkt)
{
    int size = 0, ret;
    const uint8_t *data;
    uint32_t flags;

    data = av_packet_get_side_data(avpkt, AV_PKT_DATA_PARAM_CHANGE, &size);
    if (!data)
        return 0;

    if (!(avctx->codec->capabilities & CODEC_CAP_PARAM_CHANGE)) {
        av_log(avctx, AV_LOG_ERROR, "This decoder does not support parameter "
               "changes, but PARAM_CHANGE side data was sent to it.\n");
        return AVERROR(EINVAL);
    }

    if (size < 4)
        goto fail;

    flags = bytestream_get_le32(&data);
    size -= 4;

    if (flags & AV_SIDE_DATA_PARAM_CHANGE_CHANNEL_COUNT) {
        if (size < 4)
            goto fail;
        avctx->channels = bytestream_get_le32(&data);
        size -= 4;
    }
    if (flags & AV_SIDE_DATA_PARAM_CHANGE_CHANNEL_LAYOUT) {
        if (size < 8)
            goto fail;
        avctx->channel_layout = bytestream_get_le64(&data);
        size -= 8;
    }
    if (flags & AV_SIDE_DATA_PARAM_CHANGE_SAMPLE_RATE) {
        if (size < 4)
            goto fail;
        avctx->sample_rate = bytestream_get_le32(&data);
        size -= 4;
    }
    if (flags & AV_SIDE_DATA_PARAM_CHANGE_DIMENSIONS) {
        if (size < 8)
            goto fail;
        avctx->width  = bytestream_get_le32(&data);
        avctx->height = bytestream_get_le32(&data);
        size -= 8;
        ret = ff_set_dimensions(avctx, avctx->width, avctx->height);
        if (ret < 0)
            return ret;
    }

    return 0;
fail:
    av_log(avctx, AV_LOG_ERROR, "PARAM_CHANGE side data too small.\n");
    return AVERROR_INVALIDDATA;
}

static int add_metadata_from_side_data(AVCodecContext *avctx, AVFrame *frame)
{
    int size;
    const uint8_t *side_metadata;

    AVDictionary **frame_md = avpriv_frame_get_metadatap(frame);

    side_metadata = av_packet_get_side_data(avctx->internal->pkt,
                                            AV_PKT_DATA_STRINGS_METADATA, &size);
    return av_packet_unpack_dictionary(side_metadata, size, frame_md);
}

int attribute_align_arg avcodec_decode_video2(AVCodecContext *avctx, AVFrame *picture,
                                              int *got_picture_ptr,
                                              const AVPacket *avpkt)
{
    AVCodecInternal *avci = avctx->internal;
    int ret;
    // copy to ensure we do not change avpkt
    AVPacket tmp = *avpkt;

    if (!avctx->codec)
        return AVERROR(EINVAL);
    if (avctx->codec->type != AVMEDIA_TYPE_VIDEO) {
        av_log(avctx, AV_LOG_ERROR, "Invalid media type for video\n");
        return AVERROR(EINVAL);
    }

    *got_picture_ptr = 0;
    if ((avctx->coded_width || avctx->coded_height) && av_image_check_size(avctx->coded_width, avctx->coded_height, 0, avctx))
        return AVERROR(EINVAL);

    avcodec_get_frame_defaults(picture);

    if (!avctx->refcounted_frames)
        av_frame_unref(&avci->to_free);

    if ((avctx->codec->capabilities & CODEC_CAP_DELAY) || avpkt->size || (avctx->active_thread_type & FF_THREAD_FRAME)) {
        int did_split = av_packet_split_side_data(&tmp);
        ret = apply_param_change(avctx, &tmp);
        if (ret < 0) {
            av_log(avctx, AV_LOG_ERROR, "Error applying parameter changes.\n");
            if (avctx->err_recognition & AV_EF_EXPLODE)
                goto fail;
        }

        avctx->internal->pkt = &tmp;
        if (HAVE_THREADS && avctx->active_thread_type & FF_THREAD_FRAME)
            ret = ff_thread_decode_frame(avctx, picture, got_picture_ptr,
                                         &tmp);
        else {
            ret = avctx->codec->decode(avctx, picture, got_picture_ptr,
                                       &tmp);
            picture->pkt_dts = avpkt->dts;

            if(!avctx->has_b_frames){
                av_frame_set_pkt_pos(picture, avpkt->pos);
            }
            //FIXME these should be under if(!avctx->has_b_frames)
            /* get_buffer is supposed to set frame parameters */
            if (!(avctx->codec->capabilities & CODEC_CAP_DR1)) {
                if (!picture->sample_aspect_ratio.num)    picture->sample_aspect_ratio = avctx->sample_aspect_ratio;
                if (!picture->width)                      picture->width               = avctx->width;
                if (!picture->height)                     picture->height              = avctx->height;
                if (picture->format == AV_PIX_FMT_NONE)   picture->format              = avctx->pix_fmt;
            }
        }
        add_metadata_from_side_data(avctx, picture);

fail:
        emms_c(); //needed to avoid an emms_c() call before every return;

<<<<<<< HEAD
        avctx->internal->pkt = NULL;
        if (did_split) {
            av_packet_free_side_data(&tmp);
            if(ret == tmp.size)
                ret = avpkt->size;
        }

        if (ret < 0 && picture->buf[0])
            av_frame_unref(picture);

=======
>>>>>>> a1ee1648
        if (*got_picture_ptr) {
            if (!avctx->refcounted_frames) {
                avci->to_free = *picture;
                avci->to_free.extended_data = avci->to_free.data;
                memset(picture->buf, 0, sizeof(picture->buf));
            }

            avctx->frame_number++;
<<<<<<< HEAD
            av_frame_set_best_effort_timestamp(picture,
                                               guess_correct_pts(avctx,
                                                                 picture->pkt_pts,
                                                                 picture->pkt_dts));
        }
=======
        } else
            av_frame_unref(picture);
>>>>>>> a1ee1648
    } else
        ret = 0;

    /* many decoders assign whole AVFrames, thus overwriting extended_data;
     * make sure it's set correctly */
    picture->extended_data = picture->data;

    return ret;
}

#if FF_API_OLD_DECODE_AUDIO
int attribute_align_arg avcodec_decode_audio3(AVCodecContext *avctx, int16_t *samples,
                                              int *frame_size_ptr,
                                              AVPacket *avpkt)
{
    AVFrame frame = { { 0 } };
    int ret, got_frame = 0;

    if (avctx->get_buffer != avcodec_default_get_buffer) {
        av_log(avctx, AV_LOG_ERROR, "Custom get_buffer() for use with"
                                    "avcodec_decode_audio3() detected. Overriding with avcodec_default_get_buffer\n");
        av_log(avctx, AV_LOG_ERROR, "Please port your application to "
                                    "avcodec_decode_audio4()\n");
        avctx->get_buffer = avcodec_default_get_buffer;
        avctx->release_buffer = avcodec_default_release_buffer;
    }

    ret = avcodec_decode_audio4(avctx, &frame, &got_frame, avpkt);

    if (ret >= 0 && got_frame) {
        int ch, plane_size;
        int planar    = av_sample_fmt_is_planar(avctx->sample_fmt);
        int data_size = av_samples_get_buffer_size(&plane_size, avctx->channels,
                                                   frame.nb_samples,
                                                   avctx->sample_fmt, 1);
        if (*frame_size_ptr < data_size) {
            av_log(avctx, AV_LOG_ERROR, "output buffer size is too small for "
                                        "the current frame (%d < %d)\n", *frame_size_ptr, data_size);
            return AVERROR(EINVAL);
        }

        memcpy(samples, frame.extended_data[0], plane_size);

        if (planar && avctx->channels > 1) {
            uint8_t *out = ((uint8_t *)samples) + plane_size;
            for (ch = 1; ch < avctx->channels; ch++) {
                memcpy(out, frame.extended_data[ch], plane_size);
                out += plane_size;
            }
        }
        *frame_size_ptr = data_size;
    } else {
        *frame_size_ptr = 0;
    }
    return ret;
}

#endif

int attribute_align_arg avcodec_decode_audio4(AVCodecContext *avctx,
                                              AVFrame *frame,
                                              int *got_frame_ptr,
                                              const AVPacket *avpkt)
{
    AVCodecInternal *avci = avctx->internal;
    int ret = 0;

    *got_frame_ptr = 0;

    if (!avpkt->data && avpkt->size) {
        av_log(avctx, AV_LOG_ERROR, "invalid packet: NULL data, size != 0\n");
        return AVERROR(EINVAL);
    }
    if (!avctx->codec)
        return AVERROR(EINVAL);
    if (avctx->codec->type != AVMEDIA_TYPE_AUDIO) {
        av_log(avctx, AV_LOG_ERROR, "Invalid media type for audio\n");
        return AVERROR(EINVAL);
    }

    avcodec_get_frame_defaults(frame);

    if (!avctx->refcounted_frames)
        av_frame_unref(&avci->to_free);

    if ((avctx->codec->capabilities & CODEC_CAP_DELAY) || avpkt->size || (avctx->active_thread_type & FF_THREAD_FRAME)) {
        uint8_t *side;
        int side_size;
        uint32_t discard_padding = 0;
        // copy to ensure we do not change avpkt
        AVPacket tmp = *avpkt;
        int did_split = av_packet_split_side_data(&tmp);
        ret = apply_param_change(avctx, &tmp);
        if (ret < 0) {
            av_log(avctx, AV_LOG_ERROR, "Error applying parameter changes.\n");
            if (avctx->err_recognition & AV_EF_EXPLODE)
                goto fail;
        }

        avctx->internal->pkt = &tmp;
        if (HAVE_THREADS && avctx->active_thread_type & FF_THREAD_FRAME)
            ret = ff_thread_decode_frame(avctx, frame, got_frame_ptr, &tmp);
        else {
            ret = avctx->codec->decode(avctx, frame, got_frame_ptr, &tmp);
            frame->pkt_dts = avpkt->dts;
        }
        if (ret >= 0 && *got_frame_ptr) {
            add_metadata_from_side_data(avctx, frame);
            avctx->frame_number++;
            av_frame_set_best_effort_timestamp(frame,
                                               guess_correct_pts(avctx,
                                                                 frame->pkt_pts,
                                                                 frame->pkt_dts));
            if (frame->format == AV_SAMPLE_FMT_NONE)
                frame->format = avctx->sample_fmt;
            if (!frame->channel_layout)
                frame->channel_layout = avctx->channel_layout;
            if (!av_frame_get_channels(frame))
                av_frame_set_channels(frame, avctx->channels);
            if (!frame->sample_rate)
                frame->sample_rate = avctx->sample_rate;
        }

        side= av_packet_get_side_data(avctx->internal->pkt, AV_PKT_DATA_SKIP_SAMPLES, &side_size);
        if(side && side_size>=10) {
            avctx->internal->skip_samples = AV_RL32(side);
            av_log(avctx, AV_LOG_DEBUG, "skip %d samples due to side data\n",
                   avctx->internal->skip_samples);
            discard_padding = AV_RL32(side + 4);
        }
        if (avctx->internal->skip_samples && *got_frame_ptr) {
            if(frame->nb_samples <= avctx->internal->skip_samples){
                *got_frame_ptr = 0;
                avctx->internal->skip_samples -= frame->nb_samples;
                av_log(avctx, AV_LOG_DEBUG, "skip whole frame, skip left: %d\n",
                       avctx->internal->skip_samples);
            } else {
                av_samples_copy(frame->extended_data, frame->extended_data, 0, avctx->internal->skip_samples,
                                frame->nb_samples - avctx->internal->skip_samples, avctx->channels, frame->format);
                if(avctx->pkt_timebase.num && avctx->sample_rate) {
                    int64_t diff_ts = av_rescale_q(avctx->internal->skip_samples,
                                                   (AVRational){1, avctx->sample_rate},
                                                   avctx->pkt_timebase);
                    if(frame->pkt_pts!=AV_NOPTS_VALUE)
                        frame->pkt_pts += diff_ts;
                    if(frame->pkt_dts!=AV_NOPTS_VALUE)
                        frame->pkt_dts += diff_ts;
                    if (av_frame_get_pkt_duration(frame) >= diff_ts)
                        av_frame_set_pkt_duration(frame, av_frame_get_pkt_duration(frame) - diff_ts);
                } else {
                    av_log(avctx, AV_LOG_WARNING, "Could not update timestamps for skipped samples.\n");
                }
                av_log(avctx, AV_LOG_DEBUG, "skip %d/%d samples\n",
                       avctx->internal->skip_samples, frame->nb_samples);
                frame->nb_samples -= avctx->internal->skip_samples;
                avctx->internal->skip_samples = 0;
            }
        }

        if (discard_padding > 0 && discard_padding <= frame->nb_samples && *got_frame_ptr) {
            if (discard_padding == frame->nb_samples) {
                *got_frame_ptr = 0;
            } else {
                if(avctx->pkt_timebase.num && avctx->sample_rate) {
                    int64_t diff_ts = av_rescale_q(frame->nb_samples - discard_padding,
                                                   (AVRational){1, avctx->sample_rate},
                                                   avctx->pkt_timebase);
                    if (av_frame_get_pkt_duration(frame) >= diff_ts)
                        av_frame_set_pkt_duration(frame, av_frame_get_pkt_duration(frame) - diff_ts);
                } else {
                    av_log(avctx, AV_LOG_WARNING, "Could not update timestamps for discarded samples.\n");
                }
                av_log(avctx, AV_LOG_DEBUG, "discard %d/%d samples\n",
                       discard_padding, frame->nb_samples);
                frame->nb_samples -= discard_padding;
            }
        }
fail:
        avctx->internal->pkt = NULL;
        if (did_split) {
            av_packet_free_side_data(&tmp);
            if(ret == tmp.size)
                ret = avpkt->size;
        }

        if (ret >= 0 && *got_frame_ptr) {
            if (!avctx->refcounted_frames) {
                avci->to_free = *frame;
                avci->to_free.extended_data = avci->to_free.data;
                memset(frame->buf, 0, sizeof(frame->buf));
                frame->extended_buf    = NULL;
                frame->nb_extended_buf = 0;
            }
        } else
            av_frame_unref(frame);
    }

    return ret;
}

#define UTF8_MAX_BYTES 4 /* 5 and 6 bytes sequences should not be used */
static int recode_subtitle(AVCodecContext *avctx,
                           AVPacket *outpkt, const AVPacket *inpkt)
{
#if CONFIG_ICONV
    iconv_t cd = (iconv_t)-1;
    int ret = 0;
    char *inb, *outb;
    size_t inl, outl;
    AVPacket tmp;
#endif

    if (avctx->sub_charenc_mode != FF_SUB_CHARENC_MODE_PRE_DECODER || inpkt->size == 0)
        return 0;

#if CONFIG_ICONV
    cd = iconv_open("UTF-8", avctx->sub_charenc);
    av_assert0(cd != (iconv_t)-1);

    inb = inpkt->data;
    inl = inpkt->size;

    if (inl >= INT_MAX / UTF8_MAX_BYTES - FF_INPUT_BUFFER_PADDING_SIZE) {
        av_log(avctx, AV_LOG_ERROR, "Subtitles packet is too big for recoding\n");
        ret = AVERROR(ENOMEM);
        goto end;
    }

    ret = av_new_packet(&tmp, inl * UTF8_MAX_BYTES);
    if (ret < 0)
        goto end;
    outpkt->buf  = tmp.buf;
    outpkt->data = tmp.data;
    outpkt->size = tmp.size;
    outb = outpkt->data;
    outl = outpkt->size;

    if (iconv(cd, &inb, &inl, &outb, &outl) == (size_t)-1 ||
        iconv(cd, NULL, NULL, &outb, &outl) == (size_t)-1 ||
        outl >= outpkt->size || inl != 0) {
        av_log(avctx, AV_LOG_ERROR, "Unable to recode subtitle event \"%s\" "
               "from %s to UTF-8\n", inpkt->data, avctx->sub_charenc);
        av_free_packet(&tmp);
        ret = AVERROR(errno);
        goto end;
    }
    outpkt->size -= outl;
    memset(outpkt->data + outpkt->size, 0, outl);

end:
    if (cd != (iconv_t)-1)
        iconv_close(cd);
    return ret;
#else
    av_assert0(!"requesting subtitles recoding without iconv");
#endif
}

static int utf8_check(const uint8_t *str)
{
    const uint8_t *byte;
    uint32_t codepoint, min;

    while (*str) {
        byte = str;
        GET_UTF8(codepoint, *(byte++), return 0;);
        min = byte - str == 1 ? 0 : byte - str == 2 ? 0x80 :
              1 << (5 * (byte - str) - 4);
        if (codepoint < min || codepoint >= 0x110000 ||
            codepoint == 0xFFFE /* BOM */ ||
            codepoint >= 0xD800 && codepoint <= 0xDFFF /* surrogates */)
            return 0;
        str = byte;
    }
    return 1;
}

int avcodec_decode_subtitle2(AVCodecContext *avctx, AVSubtitle *sub,
                             int *got_sub_ptr,
                             AVPacket *avpkt)
{
    int i, ret = 0;

    if (!avpkt->data && avpkt->size) {
        av_log(avctx, AV_LOG_ERROR, "invalid packet: NULL data, size != 0\n");
        return AVERROR(EINVAL);
    }
    if (!avctx->codec)
        return AVERROR(EINVAL);
    if (avctx->codec->type != AVMEDIA_TYPE_SUBTITLE) {
        av_log(avctx, AV_LOG_ERROR, "Invalid media type for subtitles\n");
        return AVERROR(EINVAL);
    }

    *got_sub_ptr = 0;
    avcodec_get_subtitle_defaults(sub);

    if ((avctx->codec->capabilities & CODEC_CAP_DELAY) || avpkt->size) {
        AVPacket pkt_recoded;
        AVPacket tmp = *avpkt;
        int did_split = av_packet_split_side_data(&tmp);
        //apply_param_change(avctx, &tmp);

        if (did_split) {
            /* FFMIN() prevents overflow in case the packet wasn't allocated with
             * proper padding.
             * If the side data is smaller than the buffer padding size, the
             * remaining bytes should have already been filled with zeros by the
             * original packet allocation anyway. */
            memset(tmp.data + tmp.size, 0,
                   FFMIN(avpkt->size - tmp.size, FF_INPUT_BUFFER_PADDING_SIZE));
        }

        pkt_recoded = tmp;
        ret = recode_subtitle(avctx, &pkt_recoded, &tmp);
        if (ret < 0) {
            *got_sub_ptr = 0;
        } else {
            avctx->internal->pkt = &pkt_recoded;

            if (avctx->pkt_timebase.den && avpkt->pts != AV_NOPTS_VALUE)
                sub->pts = av_rescale_q(avpkt->pts,
                                        avctx->pkt_timebase, AV_TIME_BASE_Q);
            ret = avctx->codec->decode(avctx, sub, got_sub_ptr, &pkt_recoded);
            av_assert1((ret >= 0) >= !!*got_sub_ptr &&
                       !!*got_sub_ptr >= !!sub->num_rects);

            if (sub->num_rects && !sub->end_display_time && avpkt->duration &&
                avctx->pkt_timebase.num) {
                AVRational ms = { 1, 1000 };
                sub->end_display_time = av_rescale_q(avpkt->duration,
                                                     avctx->pkt_timebase, ms);
            }

            for (i = 0; i < sub->num_rects; i++) {
                if (sub->rects[i]->ass && !utf8_check(sub->rects[i]->ass)) {
                    av_log(avctx, AV_LOG_ERROR,
                           "Invalid UTF-8 in decoded subtitles text; "
                           "maybe missing -sub_charenc option\n");
                    avsubtitle_free(sub);
                    return AVERROR_INVALIDDATA;
                }
            }

            if (tmp.data != pkt_recoded.data) { // did we recode?
                /* prevent from destroying side data from original packet */
                pkt_recoded.side_data = NULL;
                pkt_recoded.side_data_elems = 0;

                av_free_packet(&pkt_recoded);
            }
            if (avctx->codec_descriptor->props & AV_CODEC_PROP_BITMAP_SUB)
                sub->format = 0;
            else if (avctx->codec_descriptor->props & AV_CODEC_PROP_TEXT_SUB)
                sub->format = 1;
            avctx->internal->pkt = NULL;
        }

        if (did_split) {
            av_packet_free_side_data(&tmp);
            if(ret == tmp.size)
                ret = avpkt->size;
        }

        if (*got_sub_ptr)
            avctx->frame_number++;
    }

    return ret;
}

void avsubtitle_free(AVSubtitle *sub)
{
    int i;

    for (i = 0; i < sub->num_rects; i++) {
        av_freep(&sub->rects[i]->pict.data[0]);
        av_freep(&sub->rects[i]->pict.data[1]);
        av_freep(&sub->rects[i]->pict.data[2]);
        av_freep(&sub->rects[i]->pict.data[3]);
        av_freep(&sub->rects[i]->text);
        av_freep(&sub->rects[i]->ass);
        av_freep(&sub->rects[i]);
    }

    av_freep(&sub->rects);

    memset(sub, 0, sizeof(AVSubtitle));
}

av_cold int ff_codec_close_recursive(AVCodecContext *avctx)
{
    int ret = 0;

    ff_unlock_avcodec();

    ret = avcodec_close(avctx);

    ff_lock_avcodec(NULL);
    return ret;
}

av_cold int avcodec_close(AVCodecContext *avctx)
{
    int ret;

    if (!avctx)
        return 0;

    ret = ff_lock_avcodec(avctx);
    if (ret < 0)
        return ret;

    if (avcodec_is_open(avctx)) {
        FramePool *pool = avctx->internal->pool;
        int i;
        if (CONFIG_FRAME_THREAD_ENCODER &&
            avctx->internal->frame_thread_encoder && avctx->thread_count > 1) {
            ff_unlock_avcodec();
            ff_frame_thread_encoder_free(avctx);
            ff_lock_avcodec(avctx);
        }
        if (HAVE_THREADS && avctx->internal->thread_ctx)
            ff_thread_free(avctx);
        if (avctx->codec && avctx->codec->close)
            avctx->codec->close(avctx);
        avctx->coded_frame = NULL;
        avctx->internal->byte_buffer_size = 0;
        av_freep(&avctx->internal->byte_buffer);
        if (!avctx->refcounted_frames)
            av_frame_unref(&avctx->internal->to_free);
        for (i = 0; i < FF_ARRAY_ELEMS(pool->pools); i++)
            av_buffer_pool_uninit(&pool->pools[i]);
        av_freep(&avctx->internal->pool);
        av_freep(&avctx->internal);
    }

    if (avctx->priv_data && avctx->codec && avctx->codec->priv_class)
        av_opt_free(avctx->priv_data);
    av_opt_free(avctx);
    av_freep(&avctx->priv_data);
    if (av_codec_is_encoder(avctx->codec))
        av_freep(&avctx->extradata);
    avctx->codec = NULL;
    avctx->active_thread_type = 0;

    ff_unlock_avcodec();
    return 0;
}

static enum AVCodecID remap_deprecated_codec_id(enum AVCodecID id)
{
    switch(id){
        //This is for future deprecatec codec ids, its empty since
        //last major bump but will fill up again over time, please don't remove it
//         case AV_CODEC_ID_UTVIDEO_DEPRECATED: return AV_CODEC_ID_UTVIDEO;
        case AV_CODEC_ID_OPUS_DEPRECATED: return AV_CODEC_ID_OPUS;
        case AV_CODEC_ID_TAK_DEPRECATED : return AV_CODEC_ID_TAK;
        case AV_CODEC_ID_PCM_S24LE_PLANAR_DEPRECATED : return AV_CODEC_ID_PCM_S24LE_PLANAR;
        case AV_CODEC_ID_PCM_S32LE_PLANAR_DEPRECATED : return AV_CODEC_ID_PCM_S32LE_PLANAR;
        case AV_CODEC_ID_ESCAPE130_DEPRECATED : return AV_CODEC_ID_ESCAPE130;
        case AV_CODEC_ID_G2M_DEPRECATED : return AV_CODEC_ID_G2M;
        case AV_CODEC_ID_WEBP_DEPRECATED: return AV_CODEC_ID_WEBP;
        case AV_CODEC_ID_HEVC_DEPRECATED: return AV_CODEC_ID_HEVC;
        default                         : return id;
    }
}

static AVCodec *find_encdec(enum AVCodecID id, int encoder)
{
    AVCodec *p, *experimental = NULL;
    p = first_avcodec;
    id= remap_deprecated_codec_id(id);
    while (p) {
        if ((encoder ? av_codec_is_encoder(p) : av_codec_is_decoder(p)) &&
            p->id == id) {
            if (p->capabilities & CODEC_CAP_EXPERIMENTAL && !experimental) {
                experimental = p;
            } else
                return p;
        }
        p = p->next;
    }
    return experimental;
}

AVCodec *avcodec_find_encoder(enum AVCodecID id)
{
    return find_encdec(id, 1);
}

AVCodec *avcodec_find_encoder_by_name(const char *name)
{
    AVCodec *p;
    if (!name)
        return NULL;
    p = first_avcodec;
    while (p) {
        if (av_codec_is_encoder(p) && strcmp(name, p->name) == 0)
            return p;
        p = p->next;
    }
    return NULL;
}

AVCodec *avcodec_find_decoder(enum AVCodecID id)
{
    return find_encdec(id, 0);
}

AVCodec *avcodec_find_decoder_by_name(const char *name)
{
    AVCodec *p;
    if (!name)
        return NULL;
    p = first_avcodec;
    while (p) {
        if (av_codec_is_decoder(p) && strcmp(name, p->name) == 0)
            return p;
        p = p->next;
    }
    return NULL;
}

const char *avcodec_get_name(enum AVCodecID id)
{
    const AVCodecDescriptor *cd;
    AVCodec *codec;

    if (id == AV_CODEC_ID_NONE)
        return "none";
    cd = avcodec_descriptor_get(id);
    if (cd)
        return cd->name;
    av_log(NULL, AV_LOG_WARNING, "Codec 0x%x is not in the full list.\n", id);
    codec = avcodec_find_decoder(id);
    if (codec)
        return codec->name;
    codec = avcodec_find_encoder(id);
    if (codec)
        return codec->name;
    return "unknown_codec";
}

size_t av_get_codec_tag_string(char *buf, size_t buf_size, unsigned int codec_tag)
{
    int i, len, ret = 0;

#define TAG_PRINT(x)                                              \
    (((x) >= '0' && (x) <= '9') ||                                \
     ((x) >= 'a' && (x) <= 'z') || ((x) >= 'A' && (x) <= 'Z') ||  \
     ((x) == '.' || (x) == ' ' || (x) == '-' || (x) == '_'))

    for (i = 0; i < 4; i++) {
        len = snprintf(buf, buf_size,
                       TAG_PRINT(codec_tag & 0xFF) ? "%c" : "[%d]", codec_tag & 0xFF);
        buf        += len;
        buf_size    = buf_size > len ? buf_size - len : 0;
        ret        += len;
        codec_tag >>= 8;
    }
    return ret;
}

void avcodec_string(char *buf, int buf_size, AVCodecContext *enc, int encode)
{
    const char *codec_type;
    const char *codec_name;
    const char *profile = NULL;
    const AVCodec *p;
    int bitrate;
    AVRational display_aspect_ratio;

    if (!buf || buf_size <= 0)
        return;
    codec_type = av_get_media_type_string(enc->codec_type);
    codec_name = avcodec_get_name(enc->codec_id);
    if (enc->profile != FF_PROFILE_UNKNOWN) {
        if (enc->codec)
            p = enc->codec;
        else
            p = encode ? avcodec_find_encoder(enc->codec_id) :
                        avcodec_find_decoder(enc->codec_id);
        if (p)
            profile = av_get_profile_name(p, enc->profile);
    }

    snprintf(buf, buf_size, "%s: %s", codec_type ? codec_type : "unknown",
             codec_name);
    buf[0] ^= 'a' ^ 'A'; /* first letter in uppercase */

    if (enc->codec && strcmp(enc->codec->name, codec_name))
        snprintf(buf + strlen(buf), buf_size - strlen(buf), " (%s)", enc->codec->name);

    if (profile)
        snprintf(buf + strlen(buf), buf_size - strlen(buf), " (%s)", profile);
    if (enc->codec_tag) {
        char tag_buf[32];
        av_get_codec_tag_string(tag_buf, sizeof(tag_buf), enc->codec_tag);
        snprintf(buf + strlen(buf), buf_size - strlen(buf),
                 " (%s / 0x%04X)", tag_buf, enc->codec_tag);
    }

    switch (enc->codec_type) {
    case AVMEDIA_TYPE_VIDEO:
        if (enc->pix_fmt != AV_PIX_FMT_NONE) {
            char detail[256] = "(";
            const char *colorspace_name;
            snprintf(buf + strlen(buf), buf_size - strlen(buf),
                     ", %s",
                     av_get_pix_fmt_name(enc->pix_fmt));
            if (enc->bits_per_raw_sample &&
                enc->bits_per_raw_sample <= av_pix_fmt_desc_get(enc->pix_fmt)->comp[0].depth_minus1)
                av_strlcatf(detail, sizeof(detail), "%d bpc, ", enc->bits_per_raw_sample);
            if (enc->color_range != AVCOL_RANGE_UNSPECIFIED)
                av_strlcatf(detail, sizeof(detail),
                            enc->color_range == AVCOL_RANGE_MPEG ? "tv, ": "pc, ");

            colorspace_name = av_get_colorspace_name(enc->colorspace);
            if (colorspace_name)
                av_strlcatf(detail, sizeof(detail), "%s, ", colorspace_name);

            if (strlen(detail) > 1) {
                detail[strlen(detail) - 2] = 0;
                av_strlcatf(buf, buf_size, "%s)", detail);
            }
        }
        if (enc->width) {
            snprintf(buf + strlen(buf), buf_size - strlen(buf),
                     ", %dx%d",
                     enc->width, enc->height);
            if (enc->sample_aspect_ratio.num) {
                av_reduce(&display_aspect_ratio.num, &display_aspect_ratio.den,
                          enc->width * enc->sample_aspect_ratio.num,
                          enc->height * enc->sample_aspect_ratio.den,
                          1024 * 1024);
                snprintf(buf + strlen(buf), buf_size - strlen(buf),
                         " [SAR %d:%d DAR %d:%d]",
                         enc->sample_aspect_ratio.num, enc->sample_aspect_ratio.den,
                         display_aspect_ratio.num, display_aspect_ratio.den);
            }
            if (av_log_get_level() >= AV_LOG_DEBUG) {
                int g = av_gcd(enc->time_base.num, enc->time_base.den);
                snprintf(buf + strlen(buf), buf_size - strlen(buf),
                         ", %d/%d",
                         enc->time_base.num / g, enc->time_base.den / g);
            }
        }
        if (encode) {
            snprintf(buf + strlen(buf), buf_size - strlen(buf),
                     ", q=%d-%d", enc->qmin, enc->qmax);
        }
        break;
    case AVMEDIA_TYPE_AUDIO:
        if (enc->sample_rate) {
            snprintf(buf + strlen(buf), buf_size - strlen(buf),
                     ", %d Hz", enc->sample_rate);
        }
        av_strlcat(buf, ", ", buf_size);
        av_get_channel_layout_string(buf + strlen(buf), buf_size - strlen(buf), enc->channels, enc->channel_layout);
        if (enc->sample_fmt != AV_SAMPLE_FMT_NONE) {
            snprintf(buf + strlen(buf), buf_size - strlen(buf),
                     ", %s", av_get_sample_fmt_name(enc->sample_fmt));
        }
        break;
    case AVMEDIA_TYPE_DATA:
        if (av_log_get_level() >= AV_LOG_DEBUG) {
            int g = av_gcd(enc->time_base.num, enc->time_base.den);
            if (g)
                snprintf(buf + strlen(buf), buf_size - strlen(buf),
                         ", %d/%d",
                         enc->time_base.num / g, enc->time_base.den / g);
        }
        break;
    case AVMEDIA_TYPE_SUBTITLE:
        if (enc->width)
            snprintf(buf + strlen(buf), buf_size - strlen(buf),
                     ", %dx%d", enc->width, enc->height);
        break;
    default:
        return;
    }
    if (encode) {
        if (enc->flags & CODEC_FLAG_PASS1)
            snprintf(buf + strlen(buf), buf_size - strlen(buf),
                     ", pass 1");
        if (enc->flags & CODEC_FLAG_PASS2)
            snprintf(buf + strlen(buf), buf_size - strlen(buf),
                     ", pass 2");
    }
    bitrate = get_bit_rate(enc);
    if (bitrate != 0) {
        snprintf(buf + strlen(buf), buf_size - strlen(buf),
                 ", %d kb/s", bitrate / 1000);
    } else if (enc->rc_max_rate > 0) {
        snprintf(buf + strlen(buf), buf_size - strlen(buf),
                 ", max. %d kb/s", enc->rc_max_rate / 1000);
    }
}

const char *av_get_profile_name(const AVCodec *codec, int profile)
{
    const AVProfile *p;
    if (profile == FF_PROFILE_UNKNOWN || !codec->profiles)
        return NULL;

    for (p = codec->profiles; p->profile != FF_PROFILE_UNKNOWN; p++)
        if (p->profile == profile)
            return p->name;

    return NULL;
}

unsigned avcodec_version(void)
{
//    av_assert0(AV_CODEC_ID_V410==164);
    av_assert0(AV_CODEC_ID_PCM_S8_PLANAR==65563);
    av_assert0(AV_CODEC_ID_ADPCM_G722==69660);
//     av_assert0(AV_CODEC_ID_BMV_AUDIO==86071);
    av_assert0(AV_CODEC_ID_SRT==94216);
    av_assert0(LIBAVCODEC_VERSION_MICRO >= 100);

    av_assert0(CODEC_ID_CLLC == AV_CODEC_ID_CLLC);
    av_assert0(CODEC_ID_PCM_S8_PLANAR == AV_CODEC_ID_PCM_S8_PLANAR);
    av_assert0(CODEC_ID_ADPCM_IMA_APC == AV_CODEC_ID_ADPCM_IMA_APC);
    av_assert0(CODEC_ID_ILBC == AV_CODEC_ID_ILBC);
    av_assert0(CODEC_ID_SRT == AV_CODEC_ID_SRT);
    return LIBAVCODEC_VERSION_INT;
}

const char *avcodec_configuration(void)
{
    return FFMPEG_CONFIGURATION;
}

const char *avcodec_license(void)
{
#define LICENSE_PREFIX "libavcodec license: "
    return LICENSE_PREFIX FFMPEG_LICENSE + sizeof(LICENSE_PREFIX) - 1;
}

void avcodec_flush_buffers(AVCodecContext *avctx)
{
    if (HAVE_THREADS && avctx->active_thread_type & FF_THREAD_FRAME)
        ff_thread_flush(avctx);
    else if (avctx->codec->flush)
        avctx->codec->flush(avctx);

    avctx->pts_correction_last_pts =
    avctx->pts_correction_last_dts = INT64_MIN;

    if (!avctx->refcounted_frames)
        av_frame_unref(&avctx->internal->to_free);
}

int av_get_exact_bits_per_sample(enum AVCodecID codec_id)
{
    switch (codec_id) {
    case AV_CODEC_ID_8SVX_EXP:
    case AV_CODEC_ID_8SVX_FIB:
    case AV_CODEC_ID_ADPCM_CT:
    case AV_CODEC_ID_ADPCM_IMA_APC:
    case AV_CODEC_ID_ADPCM_IMA_EA_SEAD:
    case AV_CODEC_ID_ADPCM_IMA_OKI:
    case AV_CODEC_ID_ADPCM_IMA_WS:
    case AV_CODEC_ID_ADPCM_G722:
    case AV_CODEC_ID_ADPCM_YAMAHA:
        return 4;
    case AV_CODEC_ID_PCM_ALAW:
    case AV_CODEC_ID_PCM_MULAW:
    case AV_CODEC_ID_PCM_S8:
    case AV_CODEC_ID_PCM_S8_PLANAR:
    case AV_CODEC_ID_PCM_U8:
    case AV_CODEC_ID_PCM_ZORK:
        return 8;
    case AV_CODEC_ID_PCM_S16BE:
    case AV_CODEC_ID_PCM_S16BE_PLANAR:
    case AV_CODEC_ID_PCM_S16LE:
    case AV_CODEC_ID_PCM_S16LE_PLANAR:
    case AV_CODEC_ID_PCM_U16BE:
    case AV_CODEC_ID_PCM_U16LE:
        return 16;
    case AV_CODEC_ID_PCM_S24DAUD:
    case AV_CODEC_ID_PCM_S24BE:
    case AV_CODEC_ID_PCM_S24LE:
    case AV_CODEC_ID_PCM_S24LE_PLANAR:
    case AV_CODEC_ID_PCM_U24BE:
    case AV_CODEC_ID_PCM_U24LE:
        return 24;
    case AV_CODEC_ID_PCM_S32BE:
    case AV_CODEC_ID_PCM_S32LE:
    case AV_CODEC_ID_PCM_S32LE_PLANAR:
    case AV_CODEC_ID_PCM_U32BE:
    case AV_CODEC_ID_PCM_U32LE:
    case AV_CODEC_ID_PCM_F32BE:
    case AV_CODEC_ID_PCM_F32LE:
        return 32;
    case AV_CODEC_ID_PCM_F64BE:
    case AV_CODEC_ID_PCM_F64LE:
        return 64;
    default:
        return 0;
    }
}

enum AVCodecID av_get_pcm_codec(enum AVSampleFormat fmt, int be)
{
    static const enum AVCodecID map[AV_SAMPLE_FMT_NB][2] = {
        [AV_SAMPLE_FMT_U8  ] = { AV_CODEC_ID_PCM_U8,    AV_CODEC_ID_PCM_U8    },
        [AV_SAMPLE_FMT_S16 ] = { AV_CODEC_ID_PCM_S16LE, AV_CODEC_ID_PCM_S16BE },
        [AV_SAMPLE_FMT_S32 ] = { AV_CODEC_ID_PCM_S32LE, AV_CODEC_ID_PCM_S32BE },
        [AV_SAMPLE_FMT_FLT ] = { AV_CODEC_ID_PCM_F32LE, AV_CODEC_ID_PCM_F32BE },
        [AV_SAMPLE_FMT_DBL ] = { AV_CODEC_ID_PCM_F64LE, AV_CODEC_ID_PCM_F64BE },
        [AV_SAMPLE_FMT_U8P ] = { AV_CODEC_ID_PCM_U8,    AV_CODEC_ID_PCM_U8    },
        [AV_SAMPLE_FMT_S16P] = { AV_CODEC_ID_PCM_S16LE, AV_CODEC_ID_PCM_S16BE },
        [AV_SAMPLE_FMT_S32P] = { AV_CODEC_ID_PCM_S32LE, AV_CODEC_ID_PCM_S32BE },
        [AV_SAMPLE_FMT_FLTP] = { AV_CODEC_ID_PCM_F32LE, AV_CODEC_ID_PCM_F32BE },
        [AV_SAMPLE_FMT_DBLP] = { AV_CODEC_ID_PCM_F64LE, AV_CODEC_ID_PCM_F64BE },
    };
    if (fmt < 0 || fmt >= AV_SAMPLE_FMT_NB)
        return AV_CODEC_ID_NONE;
    if (be < 0 || be > 1)
        be = AV_NE(1, 0);
    return map[fmt][be];
}

int av_get_bits_per_sample(enum AVCodecID codec_id)
{
    switch (codec_id) {
    case AV_CODEC_ID_ADPCM_SBPRO_2:
        return 2;
    case AV_CODEC_ID_ADPCM_SBPRO_3:
        return 3;
    case AV_CODEC_ID_ADPCM_SBPRO_4:
    case AV_CODEC_ID_ADPCM_IMA_WAV:
    case AV_CODEC_ID_ADPCM_IMA_QT:
    case AV_CODEC_ID_ADPCM_SWF:
    case AV_CODEC_ID_ADPCM_MS:
        return 4;
    default:
        return av_get_exact_bits_per_sample(codec_id);
    }
}

int av_get_audio_frame_duration(AVCodecContext *avctx, int frame_bytes)
{
    int id, sr, ch, ba, tag, bps;

    id  = avctx->codec_id;
    sr  = avctx->sample_rate;
    ch  = avctx->channels;
    ba  = avctx->block_align;
    tag = avctx->codec_tag;
    bps = av_get_exact_bits_per_sample(avctx->codec_id);

    /* codecs with an exact constant bits per sample */
    if (bps > 0 && ch > 0 && frame_bytes > 0 && ch < 32768 && bps < 32768)
        return (frame_bytes * 8LL) / (bps * ch);
    bps = avctx->bits_per_coded_sample;

    /* codecs with a fixed packet duration */
    switch (id) {
    case AV_CODEC_ID_ADPCM_ADX:    return   32;
    case AV_CODEC_ID_ADPCM_IMA_QT: return   64;
    case AV_CODEC_ID_ADPCM_EA_XAS: return  128;
    case AV_CODEC_ID_AMR_NB:
    case AV_CODEC_ID_EVRC:
    case AV_CODEC_ID_GSM:
    case AV_CODEC_ID_QCELP:
    case AV_CODEC_ID_RA_288:       return  160;
    case AV_CODEC_ID_AMR_WB:
    case AV_CODEC_ID_GSM_MS:       return  320;
    case AV_CODEC_ID_MP1:          return  384;
    case AV_CODEC_ID_ATRAC1:       return  512;
    case AV_CODEC_ID_ATRAC3:       return 1024;
    case AV_CODEC_ID_MP2:
    case AV_CODEC_ID_MUSEPACK7:    return 1152;
    case AV_CODEC_ID_AC3:          return 1536;
    }

    if (sr > 0) {
        /* calc from sample rate */
        if (id == AV_CODEC_ID_TTA)
            return 256 * sr / 245;

        if (ch > 0) {
            /* calc from sample rate and channels */
            if (id == AV_CODEC_ID_BINKAUDIO_DCT)
                return (480 << (sr / 22050)) / ch;
        }
    }

    if (ba > 0) {
        /* calc from block_align */
        if (id == AV_CODEC_ID_SIPR) {
            switch (ba) {
            case 20: return 160;
            case 19: return 144;
            case 29: return 288;
            case 37: return 480;
            }
        } else if (id == AV_CODEC_ID_ILBC) {
            switch (ba) {
            case 38: return 160;
            case 50: return 240;
            }
        }
    }

    if (frame_bytes > 0) {
        /* calc from frame_bytes only */
        if (id == AV_CODEC_ID_TRUESPEECH)
            return 240 * (frame_bytes / 32);
        if (id == AV_CODEC_ID_NELLYMOSER)
            return 256 * (frame_bytes / 64);
        if (id == AV_CODEC_ID_RA_144)
            return 160 * (frame_bytes / 20);
        if (id == AV_CODEC_ID_G723_1)
            return 240 * (frame_bytes / 24);

        if (bps > 0) {
            /* calc from frame_bytes and bits_per_coded_sample */
            if (id == AV_CODEC_ID_ADPCM_G726)
                return frame_bytes * 8 / bps;
        }

        if (ch > 0) {
            /* calc from frame_bytes and channels */
            switch (id) {
            case AV_CODEC_ID_ADPCM_AFC:
                return frame_bytes / (9 * ch) * 16;
            case AV_CODEC_ID_ADPCM_DTK:
                return frame_bytes / (16 * ch) * 28;
            case AV_CODEC_ID_ADPCM_4XM:
            case AV_CODEC_ID_ADPCM_IMA_ISS:
                return (frame_bytes - 4 * ch) * 2 / ch;
            case AV_CODEC_ID_ADPCM_IMA_SMJPEG:
                return (frame_bytes - 4) * 2 / ch;
            case AV_CODEC_ID_ADPCM_IMA_AMV:
                return (frame_bytes - 8) * 2 / ch;
            case AV_CODEC_ID_ADPCM_XA:
                return (frame_bytes / 128) * 224 / ch;
            case AV_CODEC_ID_INTERPLAY_DPCM:
                return (frame_bytes - 6 - ch) / ch;
            case AV_CODEC_ID_ROQ_DPCM:
                return (frame_bytes - 8) / ch;
            case AV_CODEC_ID_XAN_DPCM:
                return (frame_bytes - 2 * ch) / ch;
            case AV_CODEC_ID_MACE3:
                return 3 * frame_bytes / ch;
            case AV_CODEC_ID_MACE6:
                return 6 * frame_bytes / ch;
            case AV_CODEC_ID_PCM_LXF:
                return 2 * (frame_bytes / (5 * ch));
            case AV_CODEC_ID_IAC:
            case AV_CODEC_ID_IMC:
                return 4 * frame_bytes / ch;
            }

            if (tag) {
                /* calc from frame_bytes, channels, and codec_tag */
                if (id == AV_CODEC_ID_SOL_DPCM) {
                    if (tag == 3)
                        return frame_bytes / ch;
                    else
                        return frame_bytes * 2 / ch;
                }
            }

            if (ba > 0) {
                /* calc from frame_bytes, channels, and block_align */
                int blocks = frame_bytes / ba;
                switch (avctx->codec_id) {
                case AV_CODEC_ID_ADPCM_IMA_WAV:
                    if (bps < 2 || bps > 5)
                        return 0;
                    return blocks * (1 + (ba - 4 * ch) / (bps * ch) * 8);
                case AV_CODEC_ID_ADPCM_IMA_DK3:
                    return blocks * (((ba - 16) * 2 / 3 * 4) / ch);
                case AV_CODEC_ID_ADPCM_IMA_DK4:
                    return blocks * (1 + (ba - 4 * ch) * 2 / ch);
                case AV_CODEC_ID_ADPCM_IMA_RAD:
                    return blocks * ((ba - 4 * ch) * 2 / ch);
                case AV_CODEC_ID_ADPCM_MS:
                    return blocks * (2 + (ba - 7 * ch) * 2 / ch);
                }
            }

            if (bps > 0) {
                /* calc from frame_bytes, channels, and bits_per_coded_sample */
                switch (avctx->codec_id) {
                case AV_CODEC_ID_PCM_DVD:
                    if(bps<4)
                        return 0;
                    return 2 * (frame_bytes / ((bps * 2 / 8) * ch));
                case AV_CODEC_ID_PCM_BLURAY:
                    if(bps<4)
                        return 0;
                    return frame_bytes / ((FFALIGN(ch, 2) * bps) / 8);
                case AV_CODEC_ID_S302M:
                    return 2 * (frame_bytes / ((bps + 4) / 4)) / ch;
                }
            }
        }
    }

    return 0;
}

#if !HAVE_THREADS
int ff_thread_init(AVCodecContext *s)
{
    return -1;
}

#endif

unsigned int av_xiphlacing(unsigned char *s, unsigned int v)
{
    unsigned int n = 0;

    while (v >= 0xff) {
        *s++ = 0xff;
        v -= 0xff;
        n++;
    }
    *s = v;
    n++;
    return n;
}

int ff_match_2uint16(const uint16_t(*tab)[2], int size, int a, int b)
{
    int i;
    for (i = 0; i < size && !(tab[i][0] == a && tab[i][1] == b); i++) ;
    return i;
}

#if FF_API_MISSING_SAMPLE
FF_DISABLE_DEPRECATION_WARNINGS
void av_log_missing_feature(void *avc, const char *feature, int want_sample)
{
    av_log(avc, AV_LOG_WARNING, "%s is not implemented. Update your FFmpeg "
            "version to the newest one from Git. If the problem still "
            "occurs, it means that your file has a feature which has not "
            "been implemented.\n", feature);
    if(want_sample)
        av_log_ask_for_sample(avc, NULL);
}

void av_log_ask_for_sample(void *avc, const char *msg, ...)
{
    va_list argument_list;

    va_start(argument_list, msg);

    if (msg)
        av_vlog(avc, AV_LOG_WARNING, msg, argument_list);
    av_log(avc, AV_LOG_WARNING, "If you want to help, upload a sample "
            "of this file to ftp://upload.ffmpeg.org/MPlayer/incoming/ "
            "and contact the ffmpeg-devel mailing list.\n");

    va_end(argument_list);
}
FF_ENABLE_DEPRECATION_WARNINGS
#endif /* FF_API_MISSING_SAMPLE */

static AVHWAccel *first_hwaccel = NULL;

void av_register_hwaccel(AVHWAccel *hwaccel)
{
    AVHWAccel **p = &first_hwaccel;
    hwaccel->next = NULL;
    while(*p || avpriv_atomic_ptr_cas((void * volatile *)p, NULL, hwaccel))
        p = &(*p)->next;
}

AVHWAccel *av_hwaccel_next(AVHWAccel *hwaccel)
{
    return hwaccel ? hwaccel->next : first_hwaccel;
}

AVHWAccel *ff_find_hwaccel(AVCodecContext *avctx)
{
    enum AVCodecID codec_id = avctx->codec->id;
    enum AVPixelFormat pix_fmt = avctx->pix_fmt;

    AVHWAccel *hwaccel = NULL;

    while ((hwaccel = av_hwaccel_next(hwaccel)))
        if (hwaccel->id == codec_id
            && hwaccel->pix_fmt == pix_fmt)
            return hwaccel;
    return NULL;
}

int av_lockmgr_register(int (*cb)(void **mutex, enum AVLockOp op))
{
    if (lockmgr_cb) {
        if (lockmgr_cb(&codec_mutex, AV_LOCK_DESTROY))
            return -1;
        if (lockmgr_cb(&avformat_mutex, AV_LOCK_DESTROY))
            return -1;
    }

    lockmgr_cb = cb;

    if (lockmgr_cb) {
        if (lockmgr_cb(&codec_mutex, AV_LOCK_CREATE))
            return -1;
        if (lockmgr_cb(&avformat_mutex, AV_LOCK_CREATE))
            return -1;
    }
    return 0;
}

int ff_lock_avcodec(AVCodecContext *log_ctx)
{
    if (lockmgr_cb) {
        if ((*lockmgr_cb)(&codec_mutex, AV_LOCK_OBTAIN))
            return -1;
    }
    entangled_thread_counter++;
    if (entangled_thread_counter != 1) {
        av_log(log_ctx, AV_LOG_ERROR, "Insufficient thread locking around avcodec_open/close()\n");
        if (!lockmgr_cb)
            av_log(log_ctx, AV_LOG_ERROR, "No lock manager is set, please see av_lockmgr_register()\n");
        ff_avcodec_locked = 1;
        ff_unlock_avcodec();
        return AVERROR(EINVAL);
    }
    av_assert0(!ff_avcodec_locked);
    ff_avcodec_locked = 1;
    return 0;
}

int ff_unlock_avcodec(void)
{
    av_assert0(ff_avcodec_locked);
    ff_avcodec_locked = 0;
    entangled_thread_counter--;
    if (lockmgr_cb) {
        if ((*lockmgr_cb)(&codec_mutex, AV_LOCK_RELEASE))
            return -1;
    }
    return 0;
}

int avpriv_lock_avformat(void)
{
    if (lockmgr_cb) {
        if ((*lockmgr_cb)(&avformat_mutex, AV_LOCK_OBTAIN))
            return -1;
    }
    return 0;
}

int avpriv_unlock_avformat(void)
{
    if (lockmgr_cb) {
        if ((*lockmgr_cb)(&avformat_mutex, AV_LOCK_RELEASE))
            return -1;
    }
    return 0;
}

unsigned int avpriv_toupper4(unsigned int x)
{
    return av_toupper(x & 0xFF) +
          (av_toupper((x >>  8) & 0xFF) << 8)  +
          (av_toupper((x >> 16) & 0xFF) << 16) +
          (av_toupper((x >> 24) & 0xFF) << 24);
}

int ff_thread_ref_frame(ThreadFrame *dst, ThreadFrame *src)
{
    int ret;

    dst->owner = src->owner;

    ret = av_frame_ref(dst->f, src->f);
    if (ret < 0)
        return ret;

    if (src->progress &&
        !(dst->progress = av_buffer_ref(src->progress))) {
        ff_thread_release_buffer(dst->owner, dst);
        return AVERROR(ENOMEM);
    }

    return 0;
}

#if !HAVE_THREADS

enum AVPixelFormat ff_thread_get_format(AVCodecContext *avctx, const enum AVPixelFormat *fmt)
{
    return avctx->get_format(avctx, fmt);
}

int ff_thread_get_buffer(AVCodecContext *avctx, ThreadFrame *f, int flags)
{
    f->owner = avctx;
    return ff_get_buffer(avctx, f->f, flags);
}

void ff_thread_release_buffer(AVCodecContext *avctx, ThreadFrame *f)
{
    av_frame_unref(f->f);
}

void ff_thread_finish_setup(AVCodecContext *avctx)
{
}

void ff_thread_report_progress(ThreadFrame *f, int progress, int field)
{
}

void ff_thread_await_progress(ThreadFrame *f, int progress, int field)
{
}

int ff_thread_can_start_frame(AVCodecContext *avctx)
{
    return 1;
}

int ff_alloc_entries(AVCodecContext *avctx, int count)
{
    return 0;
}

void ff_reset_entries(AVCodecContext *avctx)
{
}

void ff_thread_await_progress2(AVCodecContext *avctx, int field, int thread, int shift)
{
}

void ff_thread_report_progress2(AVCodecContext *avctx, int field, int thread, int n)
{
}

#endif

enum AVMediaType avcodec_get_type(enum AVCodecID codec_id)
{
    AVCodec *c= avcodec_find_decoder(codec_id);
    if(!c)
        c= avcodec_find_encoder(codec_id);
    if(c)
        return c->type;

    if (codec_id <= AV_CODEC_ID_NONE)
        return AVMEDIA_TYPE_UNKNOWN;
    else if (codec_id < AV_CODEC_ID_FIRST_AUDIO)
        return AVMEDIA_TYPE_VIDEO;
    else if (codec_id < AV_CODEC_ID_FIRST_SUBTITLE)
        return AVMEDIA_TYPE_AUDIO;
    else if (codec_id < AV_CODEC_ID_FIRST_UNKNOWN)
        return AVMEDIA_TYPE_SUBTITLE;

    return AVMEDIA_TYPE_UNKNOWN;
}

int avcodec_is_open(AVCodecContext *s)
{
    return !!s->internal;
}

int avpriv_bprint_to_extradata(AVCodecContext *avctx, struct AVBPrint *buf)
{
    int ret;
    char *str;

    ret = av_bprint_finalize(buf, &str);
    if (ret < 0)
        return ret;
    avctx->extradata = str;
    /* Note: the string is NUL terminated (so extradata can be read as a
     * string), but the ending character is not accounted in the size (in
     * binary formats you are likely not supposed to mux that character). When
     * extradata is copied, it is also padded with FF_INPUT_BUFFER_PADDING_SIZE
     * zeros. */
    avctx->extradata_size = buf->len;
    return 0;
}

const uint8_t *avpriv_find_start_code(const uint8_t *av_restrict p,
                                      const uint8_t *end,
                                      uint32_t *av_restrict state)
{
    int i;

    av_assert0(p <= end);
    if (p >= end)
        return end;

    for (i = 0; i < 3; i++) {
        uint32_t tmp = *state << 8;
        *state = tmp + *(p++);
        if (tmp == 0x100 || p == end)
            return p;
    }

    while (p < end) {
        if      (p[-1] > 1      ) p += 3;
        else if (p[-2]          ) p += 2;
        else if (p[-3]|(p[-1]-1)) p++;
        else {
            p++;
            break;
        }
    }

    p = FFMIN(p, end) - 4;
    *state = AV_RB32(p);

    return p + 4;
}<|MERGE_RESOLUTION|>--- conflicted
+++ resolved
@@ -2083,7 +2083,6 @@
 fail:
         emms_c(); //needed to avoid an emms_c() call before every return;
 
-<<<<<<< HEAD
         avctx->internal->pkt = NULL;
         if (did_split) {
             av_packet_free_side_data(&tmp);
@@ -2091,11 +2090,6 @@
                 ret = avpkt->size;
         }
 
-        if (ret < 0 && picture->buf[0])
-            av_frame_unref(picture);
-
-=======
->>>>>>> a1ee1648
         if (*got_picture_ptr) {
             if (!avctx->refcounted_frames) {
                 avci->to_free = *picture;
@@ -2104,16 +2098,12 @@
             }
 
             avctx->frame_number++;
-<<<<<<< HEAD
             av_frame_set_best_effort_timestamp(picture,
                                                guess_correct_pts(avctx,
                                                                  picture->pkt_pts,
                                                                  picture->pkt_dts));
-        }
-=======
         } else
             av_frame_unref(picture);
->>>>>>> a1ee1648
     } else
         ret = 0;
 
