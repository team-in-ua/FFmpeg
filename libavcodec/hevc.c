/*
 * HEVC video Decoder
 *
 * Copyright (C) 2012 - 2013 Guillaume Martres
 * Copyright (C) 2012 - 2013 Mickael Raulet
 * Copyright (C) 2012 - 2013 Gildas Cocherel
 * Copyright (C) 2012 - 2013 Wassim Hamidouche
 *
 * This file is part of FFmpeg.
 *
 * FFmpeg is free software; you can redistribute it and/or
 * modify it under the terms of the GNU Lesser General Public
 * License as published by the Free Software Foundation; either
 * version 2.1 of the License, or (at your option) any later version.
 *
 * FFmpeg is distributed in the hope that it will be useful,
 * but WITHOUT ANY WARRANTY; without even the implied warranty of
 * MERCHANTABILITY or FITNESS FOR A PARTICULAR PURPOSE.  See the GNU
 * Lesser General Public License for more details.
 *
 * You should have received a copy of the GNU Lesser General Public
 * License along with FFmpeg; if not, write to the Free Software
 * Foundation, Inc., 51 Franklin Street, Fifth Floor, Boston, MA 02110-1301 USA
 */

#include "libavutil/atomic.h"
#include "libavutil/attributes.h"
#include "libavutil/common.h"
#include "libavutil/internal.h"
#include "libavutil/md5.h"
#include "libavutil/opt.h"
#include "libavutil/pixdesc.h"

#include "bytestream.h"
#include "cabac_functions.h"
#include "dsputil.h"
#include "golomb.h"
#include "hevc.h"

const uint8_t ff_hevc_qpel_extra_before[4] = { 0, 3, 3, 2 };
const uint8_t ff_hevc_qpel_extra_after[4]  = { 0, 3, 4, 4 };
const uint8_t ff_hevc_qpel_extra[4]        = { 0, 6, 7, 6 };

/**
 * NOTE: Each function hls_foo correspond to the function foo in the
 * specification (HLS stands for High Level Syntax).
 */

/**
 * Section 5.7
 */

/* free everything allocated  by pic_arrays_init() */
static void pic_arrays_free(HEVCContext *s)
{
    av_freep(&s->sao);
    av_freep(&s->deblock);
    av_freep(&s->split_cu_flag);

    av_freep(&s->skip_flag);
    av_freep(&s->tab_ct_depth);

    av_freep(&s->tab_ipm);
    av_freep(&s->cbf_luma);
    av_freep(&s->is_pcm);

    av_freep(&s->qp_y_tab);
    av_freep(&s->tab_slice_address);
    av_freep(&s->filter_slice_edges);

    av_freep(&s->horizontal_bs);
    av_freep(&s->vertical_bs);

    av_freep(&s->sh.entry_point_offset);
    av_freep(&s->sh.size);
    av_freep(&s->sh.offset);

    av_buffer_pool_uninit(&s->tab_mvf_pool);
    av_buffer_pool_uninit(&s->rpl_tab_pool);
}

/* allocate arrays that depend on frame dimensions */
static int pic_arrays_init(HEVCContext *s, const HEVCSPS *sps)
{
    int log2_min_cb_size = sps->log2_min_cb_size;
    int width            = sps->width;
    int height           = sps->height;
    int pic_size         = width * height;
    int pic_size_in_ctb  = ((width  >> log2_min_cb_size) + 1) *
                           ((height >> log2_min_cb_size) + 1);
    int ctb_count        = sps->ctb_width * sps->ctb_height;
    int min_pu_size      = sps->min_pu_width * sps->min_pu_height;

    s->bs_width  = width  >> 3;
    s->bs_height = height >> 3;

    s->sao           = av_mallocz_array(ctb_count, sizeof(*s->sao));
    s->deblock       = av_mallocz_array(ctb_count, sizeof(*s->deblock));
    s->split_cu_flag = av_malloc(pic_size);
    if (!s->sao || !s->deblock || !s->split_cu_flag)
        goto fail;

    s->skip_flag    = av_malloc(pic_size_in_ctb);
    s->tab_ct_depth = av_malloc(sps->min_cb_height * sps->min_cb_width);
    if (!s->skip_flag || !s->tab_ct_depth)
        goto fail;

    s->cbf_luma = av_malloc(sps->min_tb_width * sps->min_tb_height);
    s->tab_ipm  = av_malloc(min_pu_size);
    s->is_pcm   = av_malloc(min_pu_size);
    if (!s->tab_ipm || !s->cbf_luma || !s->is_pcm)
        goto fail;

    s->filter_slice_edges = av_malloc(ctb_count);
    s->tab_slice_address  = av_malloc(pic_size_in_ctb *
                                      sizeof(*s->tab_slice_address));
    s->qp_y_tab           = av_malloc(pic_size_in_ctb *
                                      sizeof(*s->qp_y_tab));
    if (!s->qp_y_tab || !s->filter_slice_edges || !s->tab_slice_address)
        goto fail;

    s->horizontal_bs = av_mallocz(2 * s->bs_width * (s->bs_height + 1));
    s->vertical_bs   = av_mallocz(2 * s->bs_width * (s->bs_height + 1));
    if (!s->horizontal_bs || !s->vertical_bs)
        goto fail;

    s->tab_mvf_pool = av_buffer_pool_init(min_pu_size * sizeof(MvField),
                                          av_buffer_alloc);
    s->rpl_tab_pool = av_buffer_pool_init(ctb_count * sizeof(RefPicListTab),
                                          av_buffer_allocz);
    if (!s->tab_mvf_pool || !s->rpl_tab_pool)
        goto fail;

    return 0;

fail:
    pic_arrays_free(s);
    return AVERROR(ENOMEM);
}

static void pred_weight_table(HEVCContext *s, GetBitContext *gb)
{
    int i = 0;
    int j = 0;
    uint8_t luma_weight_l0_flag[16];
    uint8_t chroma_weight_l0_flag[16];
    uint8_t luma_weight_l1_flag[16];
    uint8_t chroma_weight_l1_flag[16];

    s->sh.luma_log2_weight_denom = get_ue_golomb_long(gb);
    if (s->sps->chroma_format_idc != 0) {
        int delta = get_se_golomb(gb);
        s->sh.chroma_log2_weight_denom = av_clip_c(s->sh.luma_log2_weight_denom + delta, 0, 7);
    }

    for (i = 0; i < s->sh.nb_refs[L0]; i++) {
        luma_weight_l0_flag[i] = get_bits1(gb);
        if (!luma_weight_l0_flag[i]) {
            s->sh.luma_weight_l0[i] = 1 << s->sh.luma_log2_weight_denom;
            s->sh.luma_offset_l0[i] = 0;
        }
    }
    if (s->sps->chroma_format_idc != 0) { // FIXME: invert "if" and "for"
        for (i = 0; i < s->sh.nb_refs[L0]; i++)
            chroma_weight_l0_flag[i] = get_bits1(gb);
    } else {
        for (i = 0; i < s->sh.nb_refs[L0]; i++)
            chroma_weight_l0_flag[i] = 0;
    }
    for (i = 0; i < s->sh.nb_refs[L0]; i++) {
        if (luma_weight_l0_flag[i]) {
            int delta_luma_weight_l0 = get_se_golomb(gb);
            s->sh.luma_weight_l0[i] = (1 << s->sh.luma_log2_weight_denom) + delta_luma_weight_l0;
            s->sh.luma_offset_l0[i] = get_se_golomb(gb);
        }
        if (chroma_weight_l0_flag[i]) {
            for (j = 0; j < 2; j++) {
                int delta_chroma_weight_l0 = get_se_golomb(gb);
                int delta_chroma_offset_l0 = get_se_golomb(gb);
                s->sh.chroma_weight_l0[i][j] = (1 << s->sh.chroma_log2_weight_denom) + delta_chroma_weight_l0;
                s->sh.chroma_offset_l0[i][j] = av_clip_c((delta_chroma_offset_l0 - ((128 * s->sh.chroma_weight_l0[i][j])
                                                                                    >> s->sh.chroma_log2_weight_denom) + 128), -128, 127);
            }
        } else {
            s->sh.chroma_weight_l0[i][0] = 1 << s->sh.chroma_log2_weight_denom;
            s->sh.chroma_offset_l0[i][0] = 0;
            s->sh.chroma_weight_l0[i][1] = 1 << s->sh.chroma_log2_weight_denom;
            s->sh.chroma_offset_l0[i][1] = 0;
        }
    }
    if (s->sh.slice_type == B_SLICE) {
        for (i = 0; i < s->sh.nb_refs[L1]; i++) {
            luma_weight_l1_flag[i] = get_bits1(gb);
            if (!luma_weight_l1_flag[i]) {
                s->sh.luma_weight_l1[i] = 1 << s->sh.luma_log2_weight_denom;
                s->sh.luma_offset_l1[i] = 0;
            }
        }
        if (s->sps->chroma_format_idc != 0) {
            for (i = 0; i < s->sh.nb_refs[L1]; i++)
                chroma_weight_l1_flag[i] = get_bits1(gb);
        } else {
            for (i = 0; i < s->sh.nb_refs[L1]; i++)
                chroma_weight_l1_flag[i] = 0;
        }
        for (i = 0; i < s->sh.nb_refs[L1]; i++) {
            if (luma_weight_l1_flag[i]) {
                int delta_luma_weight_l1 = get_se_golomb(gb);
                s->sh.luma_weight_l1[i] = (1 << s->sh.luma_log2_weight_denom) + delta_luma_weight_l1;
                s->sh.luma_offset_l1[i] = get_se_golomb(gb);
            }
            if (chroma_weight_l1_flag[i]) {
                for (j = 0; j < 2; j++) {
                    int delta_chroma_weight_l1 = get_se_golomb(gb);
                    int delta_chroma_offset_l1 = get_se_golomb(gb);
                    s->sh.chroma_weight_l1[i][j] = (1 << s->sh.chroma_log2_weight_denom) + delta_chroma_weight_l1;
                    s->sh.chroma_offset_l1[i][j] = av_clip_c((delta_chroma_offset_l1 - ((128 * s->sh.chroma_weight_l1[i][j])
                                                                                        >> s->sh.chroma_log2_weight_denom) + 128), -128, 127);
                }
            } else {
                s->sh.chroma_weight_l1[i][0] = 1 << s->sh.chroma_log2_weight_denom;
                s->sh.chroma_offset_l1[i][0] = 0;
                s->sh.chroma_weight_l1[i][1] = 1 << s->sh.chroma_log2_weight_denom;
                s->sh.chroma_offset_l1[i][1] = 0;
            }
        }
    }
}

static int decode_lt_rps(HEVCContext *s, LongTermRPS *rps, GetBitContext *gb)
{
    const HEVCSPS *sps = s->sps;
    int max_poc_lsb    = 1 << sps->log2_max_poc_lsb;
    int prev_delta_msb = 0;
    int nb_sps = 0, nb_sh;
    int i;

    rps->nb_refs = 0;
    if (!sps->long_term_ref_pics_present_flag)
        return 0;

    if (sps->num_long_term_ref_pics_sps > 0)
        nb_sps = get_ue_golomb_long(gb);
    nb_sh = get_ue_golomb_long(gb);

    if (nb_sh + nb_sps > FF_ARRAY_ELEMS(rps->poc))
        return AVERROR_INVALIDDATA;

    rps->nb_refs = nb_sh + nb_sps;

    for (i = 0; i < rps->nb_refs; i++) {
        uint8_t delta_poc_msb_present;

        if (i < nb_sps) {
            uint8_t lt_idx_sps = 0;

            if (sps->num_long_term_ref_pics_sps > 1)
                lt_idx_sps = get_bits(gb, av_ceil_log2(sps->num_long_term_ref_pics_sps));

            rps->poc[i]  = sps->lt_ref_pic_poc_lsb_sps[lt_idx_sps];
            rps->used[i] = sps->used_by_curr_pic_lt_sps_flag[lt_idx_sps];
        } else {
            rps->poc[i]  = get_bits(gb, sps->log2_max_poc_lsb);
            rps->used[i] = get_bits1(gb);
        }

        delta_poc_msb_present = get_bits1(gb);
        if (delta_poc_msb_present) {
            int delta = get_ue_golomb_long(gb);

            if (i && i != nb_sps)
                delta += prev_delta_msb;

            rps->poc[i] += s->poc - delta * max_poc_lsb - s->sh.pic_order_cnt_lsb;
            prev_delta_msb = delta;
        }
    }

    return 0;
}

static int set_sps(HEVCContext *s, const HEVCSPS *sps)
{
    int ret;

    pic_arrays_free(s);
    ret = pic_arrays_init(s, sps);
    if (ret < 0)
        goto fail;

    s->avctx->coded_width         = sps->width;
    s->avctx->coded_height        = sps->height;
    s->avctx->width               = sps->output_width;
    s->avctx->height              = sps->output_height;
    s->avctx->pix_fmt             = sps->pix_fmt;
    s->avctx->sample_aspect_ratio = sps->vui.sar;
    s->avctx->has_b_frames        = sps->temporal_layer[sps->max_sub_layers - 1].num_reorder_pics;

    if (sps->vui.video_signal_type_present_flag)
        s->avctx->color_range = sps->vui.video_full_range_flag ? AVCOL_RANGE_JPEG
                                                               : AVCOL_RANGE_MPEG;
    else
        s->avctx->color_range = AVCOL_RANGE_MPEG;

    if (sps->vui.colour_description_present_flag) {
        s->avctx->color_primaries = sps->vui.colour_primaries;
        s->avctx->color_trc       = sps->vui.transfer_characteristic;
        s->avctx->colorspace      = sps->vui.matrix_coeffs;
    } else {
        s->avctx->color_primaries = AVCOL_PRI_UNSPECIFIED;
        s->avctx->color_trc       = AVCOL_TRC_UNSPECIFIED;
        s->avctx->colorspace      = AVCOL_SPC_UNSPECIFIED;
    }

    ff_hevc_pred_init(&s->hpc,     sps->bit_depth);
    ff_hevc_dsp_init (&s->hevcdsp, sps->bit_depth);
    ff_videodsp_init (&s->vdsp,    sps->bit_depth);

    if (sps->sao_enabled) {
        av_frame_unref(s->tmp_frame);
        ret = ff_get_buffer(s->avctx, s->tmp_frame, AV_GET_BUFFER_FLAG_REF);
        if (ret < 0)
            goto fail;
        s->frame = s->tmp_frame;
    }

    s->sps = sps;
    s->vps = s->vps_list[s->sps->vps_id];
    return 0;

fail:
    pic_arrays_free(s);
    s->sps = NULL;
    return ret;
}

static int hls_slice_header(HEVCContext *s)
{
    GetBitContext *gb = &s->HEVClc->gb;
    SliceHeader *sh   = &s->sh;
    int i, j, ret;

    // Coded parameters
    sh->first_slice_in_pic_flag = get_bits1(gb);
    if ((IS_IDR(s) || IS_BLA(s)) && sh->first_slice_in_pic_flag) {
        s->seq_decode = (s->seq_decode + 1) & 0xff;
        s->max_ra     = INT_MAX;
        if (IS_IDR(s))
            ff_hevc_clear_refs(s);
    }
    if (s->nal_unit_type >= 16 && s->nal_unit_type <= 23)
        sh->no_output_of_prior_pics_flag = get_bits1(gb);

    sh->pps_id = get_ue_golomb_long(gb);
    if (sh->pps_id >= MAX_PPS_COUNT || !s->pps_list[sh->pps_id]) {
        av_log(s->avctx, AV_LOG_ERROR, "PPS id out of range: %d\n", sh->pps_id);
        return AVERROR_INVALIDDATA;
    }
    if (!sh->first_slice_in_pic_flag &&
        s->pps != (HEVCPPS*)s->pps_list[sh->pps_id]->data) {
        av_log(s->avctx, AV_LOG_ERROR, "PPS changed between slices.\n");
        return AVERROR_INVALIDDATA;
    }
    s->pps = (HEVCPPS*)s->pps_list[sh->pps_id]->data;

    if (s->sps != (HEVCSPS*)s->sps_list[s->pps->sps_id]->data) {
        s->sps = (HEVCSPS*)s->sps_list[s->pps->sps_id]->data;

        ff_hevc_clear_refs(s);
        ret = set_sps(s, s->sps);
        if (ret < 0)
            return ret;

        s->seq_decode = (s->seq_decode + 1) & 0xff;
        s->max_ra     = INT_MAX;
    }

    sh->dependent_slice_segment_flag = 0;
    if (!sh->first_slice_in_pic_flag) {
        int slice_address_length;

        if (s->pps->dependent_slice_segments_enabled_flag)
            sh->dependent_slice_segment_flag = get_bits1(gb);

        slice_address_length = av_ceil_log2(s->sps->ctb_width *
                                            s->sps->ctb_height);
        sh->slice_segment_addr = get_bits(gb, slice_address_length);
        if (sh->slice_segment_addr >= s->sps->ctb_width * s->sps->ctb_height) {
            av_log(s->avctx, AV_LOG_ERROR,
                   "Invalid slice segment address: %u.\n",
                   sh->slice_segment_addr);
            return AVERROR_INVALIDDATA;
        }

        if (!sh->dependent_slice_segment_flag) {
            sh->slice_addr = sh->slice_segment_addr;
            s->slice_idx++;
        }
    } else {
        sh->slice_segment_addr = sh->slice_addr = 0;
        s->slice_idx           = 0;
        s->slice_initialized   = 0;
    }

    if (!sh->dependent_slice_segment_flag) {
        s->slice_initialized = 0;

        for (i = 0; i < s->pps->num_extra_slice_header_bits; i++)
            skip_bits(gb, 1);  // slice_reserved_undetermined_flag[]

        sh->slice_type = get_ue_golomb_long(gb);
        if (!(sh->slice_type == I_SLICE ||
              sh->slice_type == P_SLICE ||
              sh->slice_type == B_SLICE)) {
            av_log(s->avctx, AV_LOG_ERROR, "Unknown slice type: %d.\n",
                   sh->slice_type);
            return AVERROR_INVALIDDATA;
        }
        if (IS_IRAP(s) && sh->slice_type != I_SLICE) {
            av_log(s->avctx, AV_LOG_ERROR, "Inter slices in an IRAP frame.\n");
            return AVERROR_INVALIDDATA;
        }

        if (s->pps->output_flag_present_flag)
            sh->pic_output_flag = get_bits1(gb);

        if (s->sps->separate_colour_plane_flag)
            sh->colour_plane_id = get_bits(gb, 2);

        if (!IS_IDR(s)) {
            int short_term_ref_pic_set_sps_flag, poc;

            sh->pic_order_cnt_lsb = get_bits(gb, s->sps->log2_max_poc_lsb);
            poc = ff_hevc_compute_poc(s, sh->pic_order_cnt_lsb);
            if (!sh->first_slice_in_pic_flag && poc != s->poc) {
                av_log(s->avctx, AV_LOG_WARNING,
                       "Ignoring POC change between slices: %d -> %d\n", s->poc, poc);
                if (s->avctx->err_recognition & AV_EF_EXPLODE)
                    return AVERROR_INVALIDDATA;
                poc = s->poc;
            }
            s->poc = poc;

            short_term_ref_pic_set_sps_flag = get_bits1(gb);
            if (!short_term_ref_pic_set_sps_flag) {
                ret = ff_hevc_decode_short_term_rps(s, &sh->slice_rps, s->sps, 1);
                if (ret < 0)
                    return ret;

                sh->short_term_rps = &sh->slice_rps;
            } else {
                int numbits, rps_idx;

                if (!s->sps->nb_st_rps) {
                    av_log(s->avctx, AV_LOG_ERROR, "No ref lists in the SPS.\n");
                    return AVERROR_INVALIDDATA;
                }

                numbits = av_ceil_log2(s->sps->nb_st_rps);
                rps_idx = numbits > 0 ? get_bits(gb, numbits) : 0;
                sh->short_term_rps = &s->sps->st_rps[rps_idx];
            }

            ret = decode_lt_rps(s, &sh->long_term_rps, gb);
            if (ret < 0) {
                av_log(s->avctx, AV_LOG_WARNING, "Invalid long term RPS.\n");
                if (s->avctx->err_recognition & AV_EF_EXPLODE)
                    return AVERROR_INVALIDDATA;
            }

            if (s->sps->sps_temporal_mvp_enabled_flag)
                sh->slice_temporal_mvp_enabled_flag = get_bits1(gb);
            else
                sh->slice_temporal_mvp_enabled_flag = 0;
        } else {
            s->sh.short_term_rps = NULL;
            s->poc               = 0;
        }

        /* 8.3.1 */
        if (s->temporal_id == 0 &&
            s->nal_unit_type != NAL_TRAIL_N &&
            s->nal_unit_type != NAL_TSA_N   &&
            s->nal_unit_type != NAL_STSA_N  &&
            s->nal_unit_type != NAL_RADL_N  &&
            s->nal_unit_type != NAL_RADL_R  &&
            s->nal_unit_type != NAL_RASL_N  &&
            s->nal_unit_type != NAL_RASL_R)
            s->pocTid0 = s->poc;

        if (s->sps->sao_enabled) {
            sh->slice_sample_adaptive_offset_flag[0] = get_bits1(gb);
            sh->slice_sample_adaptive_offset_flag[1] =
            sh->slice_sample_adaptive_offset_flag[2] = get_bits1(gb);
        } else {
            sh->slice_sample_adaptive_offset_flag[0] = 0;
            sh->slice_sample_adaptive_offset_flag[1] = 0;
            sh->slice_sample_adaptive_offset_flag[2] = 0;
        }

        sh->nb_refs[L0] = sh->nb_refs[L1] = 0;
        if (sh->slice_type == P_SLICE || sh->slice_type == B_SLICE) {
            int nb_refs;

            sh->nb_refs[L0] = s->pps->num_ref_idx_l0_default_active;
            if (sh->slice_type == B_SLICE)
                sh->nb_refs[L1] = s->pps->num_ref_idx_l1_default_active;

            if (get_bits1(gb)) { // num_ref_idx_active_override_flag
                sh->nb_refs[L0] = get_ue_golomb_long(gb) + 1;
                if (sh->slice_type == B_SLICE)
                    sh->nb_refs[L1] = get_ue_golomb_long(gb) + 1;
            }
            if (sh->nb_refs[L0] > MAX_REFS || sh->nb_refs[L1] > MAX_REFS) {
                av_log(s->avctx, AV_LOG_ERROR, "Too many refs: %d/%d.\n",
                       sh->nb_refs[L0], sh->nb_refs[L1]);
                return AVERROR_INVALIDDATA;
            }

            sh->rpl_modification_flag[0] = 0;
            sh->rpl_modification_flag[1] = 0;
            nb_refs = ff_hevc_frame_nb_refs(s);
            if (!nb_refs) {
                av_log(s->avctx, AV_LOG_ERROR, "Zero refs for a frame with P or B slices.\n");
                return AVERROR_INVALIDDATA;
            }

            if (s->pps->lists_modification_present_flag && nb_refs > 1) {
                sh->rpl_modification_flag[0] = get_bits1(gb);
                if (sh->rpl_modification_flag[0]) {
                    for (i = 0; i < sh->nb_refs[L0]; i++)
                        sh->list_entry_lx[0][i] = get_bits(gb, av_ceil_log2(nb_refs));
                }

                if (sh->slice_type == B_SLICE) {
                    sh->rpl_modification_flag[1] = get_bits1(gb);
                    if (sh->rpl_modification_flag[1] == 1)
                        for (i = 0; i < sh->nb_refs[L1]; i++)
                            sh->list_entry_lx[1][i] = get_bits(gb, av_ceil_log2(nb_refs));
                }
            }

            if (sh->slice_type == B_SLICE)
                sh->mvd_l1_zero_flag = get_bits1(gb);

            if (s->pps->cabac_init_present_flag)
                sh->cabac_init_flag = get_bits1(gb);
            else
                sh->cabac_init_flag = 0;

            sh->collocated_ref_idx = 0;
            if (sh->slice_temporal_mvp_enabled_flag) {
                sh->collocated_list = L0;
                if (sh->slice_type == B_SLICE)
                    sh->collocated_list = !get_bits1(gb);

                if (sh->nb_refs[sh->collocated_list] > 1) {
                    sh->collocated_ref_idx = get_ue_golomb_long(gb);
                    if (sh->collocated_ref_idx >= sh->nb_refs[sh->collocated_list]) {
                        av_log(s->avctx, AV_LOG_ERROR,
                               "Invalid collocated_ref_idx: %d.\n",
                               sh->collocated_ref_idx);
                        return AVERROR_INVALIDDATA;
                    }
                }
            }

            if ((s->pps->weighted_pred_flag   && sh->slice_type == P_SLICE) ||
                (s->pps->weighted_bipred_flag && sh->slice_type == B_SLICE)) {
                pred_weight_table(s, gb);
            }

            sh->max_num_merge_cand = 5 - get_ue_golomb_long(gb);
            if (sh->max_num_merge_cand < 1 || sh->max_num_merge_cand > 5) {
                av_log(s->avctx, AV_LOG_ERROR,
                       "Invalid number of merging MVP candidates: %d.\n",
                       sh->max_num_merge_cand);
                return AVERROR_INVALIDDATA;
            }
        }

        sh->slice_qp_delta = get_se_golomb(gb);
        if (s->pps->pic_slice_level_chroma_qp_offsets_present_flag) {
            sh->slice_cb_qp_offset = get_se_golomb(gb);
            sh->slice_cr_qp_offset = get_se_golomb(gb);
        } else {
            sh->slice_cb_qp_offset = 0;
            sh->slice_cr_qp_offset = 0;
        }

        if (s->pps->deblocking_filter_control_present_flag) {
            int deblocking_filter_override_flag = 0;

            if (s->pps->deblocking_filter_override_enabled_flag)
                deblocking_filter_override_flag = get_bits1(gb);

            if (deblocking_filter_override_flag) {
                sh->disable_deblocking_filter_flag = get_bits1(gb);
                if (!sh->disable_deblocking_filter_flag) {
                    sh->beta_offset = get_se_golomb(gb) * 2;
                    sh->tc_offset   = get_se_golomb(gb) * 2;
                }
            } else {
                sh->disable_deblocking_filter_flag = s->pps->disable_dbf;
                sh->beta_offset                    = s->pps->beta_offset;
                sh->tc_offset                      = s->pps->tc_offset;
            }
        } else {
            sh->disable_deblocking_filter_flag = 0;
            sh->beta_offset                    = 0;
            sh->tc_offset                      = 0;
        }

        if (s->pps->seq_loop_filter_across_slices_enabled_flag &&
            (sh->slice_sample_adaptive_offset_flag[0] ||
             sh->slice_sample_adaptive_offset_flag[1] ||
             !sh->disable_deblocking_filter_flag)) {
            sh->slice_loop_filter_across_slices_enabled_flag = get_bits1(gb);
        } else {
            sh->slice_loop_filter_across_slices_enabled_flag = s->pps->seq_loop_filter_across_slices_enabled_flag;
        }
    } else if (!s->slice_initialized) {
        av_log(s->avctx, AV_LOG_ERROR, "Independent slice segment missing.\n");
        return AVERROR_INVALIDDATA;
    }

    sh->num_entry_point_offsets = 0;
    if (s->pps->tiles_enabled_flag || s->pps->entropy_coding_sync_enabled_flag) {
        sh->num_entry_point_offsets = get_ue_golomb_long(gb);
        if (sh->num_entry_point_offsets > 0) {
            int offset_len = get_ue_golomb_long(gb) + 1;
            int segments = offset_len >> 4;
            int rest = (offset_len & 15);
            av_freep(&sh->entry_point_offset);
            av_freep(&sh->offset);
            av_freep(&sh->size);
            sh->entry_point_offset = av_malloc(sh->num_entry_point_offsets * sizeof(int));
            sh->offset = av_malloc(sh->num_entry_point_offsets * sizeof(int));
            sh->size = av_malloc(sh->num_entry_point_offsets * sizeof(int));
            for (i = 0; i < sh->num_entry_point_offsets; i++) {
                int val = 0;
                for (j = 0; j < segments; j++) {
                    val <<= 16;
                    val += get_bits(gb, 16);
                }
                if (rest) {
                    val <<= rest;
                    val += get_bits(gb, rest);
                }
                sh->entry_point_offset[i] = val + 1; // +1; // +1 to get the size
            }
            if (s->threads_number > 1 && (s->pps->num_tile_rows > 1 || s->pps->num_tile_columns > 1)) {
                s->enable_parallel_tiles = 0; // TODO: you can enable tiles in parallel here
                s->threads_number = 1;
            } else
                s->enable_parallel_tiles = 0;
        } else
            s->enable_parallel_tiles = 0;
    }

    if (s->pps->slice_header_extension_present_flag) {
        int length = get_ue_golomb_long(gb);
        for (i = 0; i < length; i++)
            skip_bits(gb, 8);  // slice_header_extension_data_byte
    }

    // Inferred parameters
    sh->slice_qp          = 26 + s->pps->pic_init_qp_minus26 + sh->slice_qp_delta;
    sh->slice_ctb_addr_rs = sh->slice_segment_addr;

    s->HEVClc->first_qp_group = !s->sh.dependent_slice_segment_flag;

    if (!s->pps->cu_qp_delta_enabled_flag)
        s->HEVClc->qp_y = ((s->sh.slice_qp + 52 + 2 * s->sps->qp_bd_offset) %
                          (52 + s->sps->qp_bd_offset)) - s->sps->qp_bd_offset;

    s->slice_initialized = 1;

    return 0;
}

#define CTB(tab, x, y) ((tab)[(y) * s->sps->ctb_width + (x)])

#define SET_SAO(elem, value)                            \
do {                                                    \
    if (!sao_merge_up_flag && !sao_merge_left_flag)     \
        sao->elem = value;                              \
    else if (sao_merge_left_flag)                       \
        sao->elem = CTB(s->sao, rx-1, ry).elem;         \
    else if (sao_merge_up_flag)                         \
        sao->elem = CTB(s->sao, rx, ry-1).elem;         \
    else                                                \
        sao->elem = 0;                                  \
} while (0)

static void hls_sao_param(HEVCContext *s, int rx, int ry)
{
    HEVCLocalContext *lc    = s->HEVClc;
    int sao_merge_left_flag = 0;
    int sao_merge_up_flag   = 0;
    int shift               = s->sps->bit_depth - FFMIN(s->sps->bit_depth, 10);
    SAOParams *sao          = &CTB(s->sao, rx, ry);
    int c_idx, i;

    if (s->sh.slice_sample_adaptive_offset_flag[0] ||
        s->sh.slice_sample_adaptive_offset_flag[1]) {
        if (rx > 0) {
            if (lc->ctb_left_flag)
                sao_merge_left_flag = ff_hevc_sao_merge_flag_decode(s);
        }
        if (ry > 0 && !sao_merge_left_flag) {
            if (lc->ctb_up_flag)
                sao_merge_up_flag = ff_hevc_sao_merge_flag_decode(s);
        }
    }

    for (c_idx = 0; c_idx < 3; c_idx++) {
        if (!s->sh.slice_sample_adaptive_offset_flag[c_idx]) {
            sao->type_idx[c_idx] = SAO_NOT_APPLIED;
            continue;
        }

        if (c_idx == 2) {
            sao->type_idx[2] = sao->type_idx[1];
            sao->eo_class[2] = sao->eo_class[1];
        } else {
            SET_SAO(type_idx[c_idx], ff_hevc_sao_type_idx_decode(s));
        }

        if (sao->type_idx[c_idx] == SAO_NOT_APPLIED)
            continue;

        for (i = 0; i < 4; i++)
            SET_SAO(offset_abs[c_idx][i], ff_hevc_sao_offset_abs_decode(s));

        if (sao->type_idx[c_idx] == SAO_BAND) {
            for (i = 0; i < 4; i++) {
                if (sao->offset_abs[c_idx][i]) {
                    SET_SAO(offset_sign[c_idx][i],
                            ff_hevc_sao_offset_sign_decode(s));
                } else {
                    sao->offset_sign[c_idx][i] = 0;
                }
            }
            SET_SAO(band_position[c_idx], ff_hevc_sao_band_position_decode(s));
        } else if (c_idx != 2) {
            SET_SAO(eo_class[c_idx], ff_hevc_sao_eo_class_decode(s));
        }

        // Inferred parameters
        sao->offset_val[c_idx][0] = 0;
        for (i = 0; i < 4; i++) {
            sao->offset_val[c_idx][i + 1] = sao->offset_abs[c_idx][i] << shift;
            if (sao->type_idx[c_idx] == SAO_EDGE) {
                if (i > 1)
                    sao->offset_val[c_idx][i + 1] = -sao->offset_val[c_idx][i + 1];
            } else if (sao->offset_sign[c_idx][i]) {
                sao->offset_val[c_idx][i + 1] = -sao->offset_val[c_idx][i + 1];
            }
        }
    }
}

#undef SET_SAO
#undef CTB

static void hls_transform_unit(HEVCContext *s, int x0, int y0,
                               int xBase, int yBase, int cb_xBase, int cb_yBase,
                               int log2_cb_size, int log2_trafo_size,
                               int trafo_depth, int blk_idx)
{
    HEVCLocalContext *lc = s->HEVClc;

    if (lc->cu.pred_mode == MODE_INTRA) {
        int trafo_size = 1 << log2_trafo_size;
        ff_hevc_set_neighbour_available(s, x0, y0, trafo_size, trafo_size);

        s->hpc.intra_pred(s, x0, y0, log2_trafo_size, 0);
        if (log2_trafo_size > 2) {
            trafo_size = trafo_size << (s->sps->hshift[1] - 1);
            ff_hevc_set_neighbour_available(s, x0, y0, trafo_size, trafo_size);
            s->hpc.intra_pred(s, x0, y0, log2_trafo_size - 1, 1);
            s->hpc.intra_pred(s, x0, y0, log2_trafo_size - 1, 2);
        } else if (blk_idx == 3) {
            trafo_size = trafo_size << s->sps->hshift[1];
            ff_hevc_set_neighbour_available(s, xBase, yBase,
                                            trafo_size, trafo_size);
            s->hpc.intra_pred(s, xBase, yBase, log2_trafo_size, 1);
            s->hpc.intra_pred(s, xBase, yBase, log2_trafo_size, 2);
        }
    }

    if (lc->tt.cbf_luma ||
        SAMPLE_CBF(lc->tt.cbf_cb[trafo_depth], x0, y0) ||
        SAMPLE_CBF(lc->tt.cbf_cr[trafo_depth], x0, y0)) {
        int scan_idx   = SCAN_DIAG;
        int scan_idx_c = SCAN_DIAG;

        if (s->pps->cu_qp_delta_enabled_flag && !lc->tu.is_cu_qp_delta_coded) {
            lc->tu.cu_qp_delta = ff_hevc_cu_qp_delta_abs(s);
            if (lc->tu.cu_qp_delta != 0)
                if (ff_hevc_cu_qp_delta_sign_flag(s) == 1)
                    lc->tu.cu_qp_delta = -lc->tu.cu_qp_delta;
            lc->tu.is_cu_qp_delta_coded = 1;
            ff_hevc_set_qPy(s, x0, y0, cb_xBase, cb_yBase, log2_cb_size);
        }

        if (lc->cu.pred_mode == MODE_INTRA && log2_trafo_size < 4) {
            if (lc->tu.cur_intra_pred_mode >= 6 &&
                lc->tu.cur_intra_pred_mode <= 14) {
                scan_idx = SCAN_VERT;
            } else if (lc->tu.cur_intra_pred_mode >= 22 &&
                       lc->tu.cur_intra_pred_mode <= 30) {
                scan_idx = SCAN_HORIZ;
            }

            if (lc->pu.intra_pred_mode_c >=  6 &&
                lc->pu.intra_pred_mode_c <= 14) {
                scan_idx_c = SCAN_VERT;
            } else if (lc->pu.intra_pred_mode_c >= 22 &&
                       lc->pu.intra_pred_mode_c <= 30) {
                scan_idx_c = SCAN_HORIZ;
            }
        }

        if (lc->tt.cbf_luma)
            ff_hevc_hls_residual_coding(s, x0, y0, log2_trafo_size, scan_idx, 0);
        if (log2_trafo_size > 2) {
            if (SAMPLE_CBF(lc->tt.cbf_cb[trafo_depth], x0, y0))
                ff_hevc_hls_residual_coding(s, x0, y0, log2_trafo_size - 1, scan_idx_c, 1);
            if (SAMPLE_CBF(lc->tt.cbf_cr[trafo_depth], x0, y0))
                ff_hevc_hls_residual_coding(s, x0, y0, log2_trafo_size - 1, scan_idx_c, 2);
        } else if (blk_idx == 3) {
            if (SAMPLE_CBF(lc->tt.cbf_cb[trafo_depth], xBase, yBase))
                ff_hevc_hls_residual_coding(s, xBase, yBase, log2_trafo_size, scan_idx_c, 1);
            if (SAMPLE_CBF(lc->tt.cbf_cr[trafo_depth], xBase, yBase))
                ff_hevc_hls_residual_coding(s, xBase, yBase, log2_trafo_size, scan_idx_c, 2);
        }
    }
}

static void set_deblocking_bypass(HEVCContext *s, int x0, int y0, int log2_cb_size)
{
    int cb_size          = 1 << log2_cb_size;
    int log2_min_pu_size = s->sps->log2_min_pu_size;

    int min_pu_width     = s->sps->min_pu_width;
    int x_end = FFMIN(x0 + cb_size, s->sps->width);
    int y_end = FFMIN(y0 + cb_size, s->sps->height);
    int i, j;

    for (j = (y0 >> log2_min_pu_size); j < (y_end >> log2_min_pu_size); j++)
        for (i = (x0 >> log2_min_pu_size); i < (x_end >> log2_min_pu_size); i++)
            s->is_pcm[i + j * min_pu_width] = 2;
}

static void hls_transform_tree(HEVCContext *s, int x0, int y0,
                               int xBase, int yBase, int cb_xBase, int cb_yBase,
                               int log2_cb_size, int log2_trafo_size,
                               int trafo_depth, int blk_idx)
{
    HEVCLocalContext *lc = s->HEVClc;
    uint8_t split_transform_flag;

    if (trafo_depth > 0 && log2_trafo_size == 2) {
        SAMPLE_CBF(lc->tt.cbf_cb[trafo_depth], x0, y0) =
            SAMPLE_CBF(lc->tt.cbf_cb[trafo_depth - 1], xBase, yBase);
        SAMPLE_CBF(lc->tt.cbf_cr[trafo_depth], x0, y0) =
            SAMPLE_CBF(lc->tt.cbf_cr[trafo_depth - 1], xBase, yBase);
    } else {
        SAMPLE_CBF(lc->tt.cbf_cb[trafo_depth], x0, y0) =
        SAMPLE_CBF(lc->tt.cbf_cr[trafo_depth], x0, y0) = 0;
    }

    if (lc->cu.intra_split_flag) {
        if (trafo_depth == 1)
            lc->tu.cur_intra_pred_mode = lc->pu.intra_pred_mode[blk_idx];
    } else {
        lc->tu.cur_intra_pred_mode = lc->pu.intra_pred_mode[0];
    }

    lc->tt.cbf_luma = 1;

    lc->tt.inter_split_flag = s->sps->max_transform_hierarchy_depth_inter == 0 &&
                              lc->cu.pred_mode == MODE_INTER &&
                              lc->cu.part_mode != PART_2Nx2N &&
                              trafo_depth == 0;

    if (log2_trafo_size <= s->sps->log2_max_trafo_size &&
        log2_trafo_size >  s->sps->log2_min_tb_size    &&
        trafo_depth     < lc->cu.max_trafo_depth       &&
        !(lc->cu.intra_split_flag && trafo_depth == 0)) {
        split_transform_flag = ff_hevc_split_transform_flag_decode(s, log2_trafo_size);
    } else {
        split_transform_flag = log2_trafo_size > s->sps->log2_max_trafo_size ||
                               (lc->cu.intra_split_flag && trafo_depth == 0) ||
                               lc->tt.inter_split_flag;
    }

    if (log2_trafo_size > 2) {
        if (trafo_depth == 0 ||
            SAMPLE_CBF(lc->tt.cbf_cb[trafo_depth - 1], xBase, yBase)) {
            SAMPLE_CBF(lc->tt.cbf_cb[trafo_depth], x0, y0) =
                ff_hevc_cbf_cb_cr_decode(s, trafo_depth);
        }

        if (trafo_depth == 0 ||
            SAMPLE_CBF(lc->tt.cbf_cr[trafo_depth - 1], xBase, yBase)) {
            SAMPLE_CBF(lc->tt.cbf_cr[trafo_depth], x0, y0) =
                ff_hevc_cbf_cb_cr_decode(s, trafo_depth);
        }
    }

    if (split_transform_flag) {
        int x1 = x0 + ((1 << log2_trafo_size) >> 1);
        int y1 = y0 + ((1 << log2_trafo_size) >> 1);

        hls_transform_tree(s, x0, y0, x0, y0, cb_xBase, cb_yBase, log2_cb_size,
                           log2_trafo_size - 1, trafo_depth + 1, 0);
        hls_transform_tree(s, x1, y0, x0, y0, cb_xBase, cb_yBase, log2_cb_size,
                           log2_trafo_size - 1, trafo_depth + 1, 1);
        hls_transform_tree(s, x0, y1, x0, y0, cb_xBase, cb_yBase, log2_cb_size,
                           log2_trafo_size - 1, trafo_depth + 1, 2);
        hls_transform_tree(s, x1, y1, x0, y0, cb_xBase, cb_yBase, log2_cb_size,
                           log2_trafo_size - 1, trafo_depth + 1, 3);
    } else {
        int min_tu_size      = 1 << s->sps->log2_min_tb_size;
        int log2_min_tu_size = s->sps->log2_min_tb_size;
        int min_tu_width     = s->sps->min_tb_width;

        if (lc->cu.pred_mode == MODE_INTRA || trafo_depth != 0 ||
            SAMPLE_CBF(lc->tt.cbf_cb[trafo_depth], x0, y0) ||
            SAMPLE_CBF(lc->tt.cbf_cr[trafo_depth], x0, y0)) {
            lc->tt.cbf_luma = ff_hevc_cbf_luma_decode(s, trafo_depth);
        }

        hls_transform_unit(s, x0, y0, xBase, yBase, cb_xBase, cb_yBase,
                           log2_cb_size, log2_trafo_size, trafo_depth, blk_idx);

        // TODO: store cbf_luma somewhere else
        if (lc->tt.cbf_luma) {
            int i, j;
            for (i = 0; i < (1 << log2_trafo_size); i += min_tu_size)
                for (j = 0; j < (1 << log2_trafo_size); j += min_tu_size) {
                    int x_tu = (x0 + j) >> log2_min_tu_size;
                    int y_tu = (y0 + i) >> log2_min_tu_size;
                    s->cbf_luma[y_tu * min_tu_width + x_tu] = 1;
                }
        }
        if (!s->sh.disable_deblocking_filter_flag) {
            ff_hevc_deblocking_boundary_strengths(s, x0, y0, log2_trafo_size,
                                                  lc->slice_or_tiles_up_boundary,
                                                  lc->slice_or_tiles_left_boundary);
            if (s->pps->transquant_bypass_enable_flag &&
                lc->cu.cu_transquant_bypass_flag)
                set_deblocking_bypass(s, x0, y0, log2_trafo_size);
        }
    }
}

static int hls_pcm_sample(HEVCContext *s, int x0, int y0, int log2_cb_size)
{
    //TODO: non-4:2:0 support
    HEVCLocalContext *lc = s->HEVClc;
    GetBitContext gb;
    int cb_size   = 1 << log2_cb_size;
    int stride0   = s->frame->linesize[0];
    uint8_t *dst0 = &s->frame->data[0][y0 * stride0 + (x0 << s->sps->pixel_shift)];
    int   stride1 = s->frame->linesize[1];
    uint8_t *dst1 = &s->frame->data[1][(y0 >> s->sps->vshift[1]) * stride1 + ((x0 >> s->sps->hshift[1]) << s->sps->pixel_shift)];
    int   stride2 = s->frame->linesize[2];
    uint8_t *dst2 = &s->frame->data[2][(y0 >> s->sps->vshift[2]) * stride2 + ((x0 >> s->sps->hshift[2]) << s->sps->pixel_shift)];

    int length         = cb_size * cb_size * s->sps->pcm.bit_depth + ((cb_size * cb_size) >> 1) * s->sps->pcm.bit_depth;
    const uint8_t *pcm = skip_bytes(&s->HEVClc->cc, (length + 7) >> 3);
    int ret;

    ff_hevc_deblocking_boundary_strengths(s, x0, y0, log2_cb_size,
                                          lc->slice_or_tiles_up_boundary,
                                          lc->slice_or_tiles_left_boundary);

    ret = init_get_bits(&gb, pcm, length);
    if (ret < 0)
        return ret;

    s->hevcdsp.put_pcm(dst0, stride0, cb_size,     &gb, s->sps->pcm.bit_depth);
    s->hevcdsp.put_pcm(dst1, stride1, cb_size / 2, &gb, s->sps->pcm.bit_depth_chroma);
    s->hevcdsp.put_pcm(dst2, stride2, cb_size / 2, &gb, s->sps->pcm.bit_depth_chroma);
    return 0;
}

/**
 * 8.5.3.2.2.1 Luma sample interpolation process
 *
 * @param s HEVC decoding context
 * @param dst target buffer for block data at block position
 * @param dststride stride of the dst buffer
 * @param ref reference picture buffer at origin (0, 0)
 * @param mv motion vector (relative to block position) to get pixel data from
 * @param x_off horizontal position of block from origin (0, 0)
 * @param y_off vertical position of block from origin (0, 0)
 * @param block_w width of block
 * @param block_h height of block
 */
static void luma_mc(HEVCContext *s, int16_t *dst, ptrdiff_t dststride,
                    AVFrame *ref, const Mv *mv, int x_off, int y_off,
                    int block_w, int block_h)
{
    HEVCLocalContext *lc = s->HEVClc;
    uint8_t *src         = ref->data[0];
    ptrdiff_t srcstride  = ref->linesize[0];
    int pic_width        = s->sps->width;
    int pic_height       = s->sps->height;

    int mx         = mv->x & 3;
    int my         = mv->y & 3;
    int extra_left = ff_hevc_qpel_extra_before[mx];
    int extra_top  = ff_hevc_qpel_extra_before[my];

    x_off += mv->x >> 2;
    y_off += mv->y >> 2;
    src   += y_off * srcstride + (x_off << s->sps->pixel_shift);

    if (x_off < extra_left || y_off < extra_top ||
        x_off >= pic_width - block_w - ff_hevc_qpel_extra_after[mx] ||
        y_off >= pic_height - block_h - ff_hevc_qpel_extra_after[my]) {
        int offset = extra_top * srcstride + (extra_left << s->sps->pixel_shift);

<<<<<<< HEAD
        s->vdsp.emulated_edge_mc(lc->edge_emu_buffer, srcstride, src - offset, srcstride,
=======
        s->vdsp.emulated_edge_mc(lc->edge_emu_buffer, src - offset,
                                 srcstride, srcstride,
>>>>>>> 458446ac
                                 block_w + ff_hevc_qpel_extra[mx],
                                 block_h + ff_hevc_qpel_extra[my],
                                 x_off - extra_left, y_off - extra_top,
                                 pic_width, pic_height);
        src = lc->edge_emu_buffer + offset;
    }
    s->hevcdsp.put_hevc_qpel[my][mx](dst, dststride, src, srcstride, block_w,
                                     block_h, lc->mc_buffer);
}

/**
 * 8.5.3.2.2.2 Chroma sample interpolation process
 *
 * @param s HEVC decoding context
 * @param dst1 target buffer for block data at block position (U plane)
 * @param dst2 target buffer for block data at block position (V plane)
 * @param dststride stride of the dst1 and dst2 buffers
 * @param ref reference picture buffer at origin (0, 0)
 * @param mv motion vector (relative to block position) to get pixel data from
 * @param x_off horizontal position of block from origin (0, 0)
 * @param y_off vertical position of block from origin (0, 0)
 * @param block_w width of block
 * @param block_h height of block
 */
static void chroma_mc(HEVCContext *s, int16_t *dst1, int16_t *dst2,
                      ptrdiff_t dststride, AVFrame *ref, const Mv *mv,
                      int x_off, int y_off, int block_w, int block_h)
{
    HEVCLocalContext *lc = s->HEVClc;
    uint8_t *src1        = ref->data[1];
    uint8_t *src2        = ref->data[2];
    ptrdiff_t src1stride = ref->linesize[1];
    ptrdiff_t src2stride = ref->linesize[2];
    int pic_width        = s->sps->width >> 1;
    int pic_height       = s->sps->height >> 1;

    int mx = mv->x & 7;
    int my = mv->y & 7;

    x_off += mv->x >> 3;
    y_off += mv->y >> 3;
    src1  += y_off * src1stride + (x_off << s->sps->pixel_shift);
    src2  += y_off * src2stride + (x_off << s->sps->pixel_shift);

    if (x_off < EPEL_EXTRA_BEFORE || y_off < EPEL_EXTRA_AFTER ||
        x_off >= pic_width - block_w - EPEL_EXTRA_AFTER ||
        y_off >= pic_height - block_h - EPEL_EXTRA_AFTER) {
        int offset1 = EPEL_EXTRA_BEFORE * (src1stride + (1 << s->sps->pixel_shift));
        int offset2 = EPEL_EXTRA_BEFORE * (src2stride + (1 << s->sps->pixel_shift));

<<<<<<< HEAD
        s->vdsp.emulated_edge_mc(lc->edge_emu_buffer, src1stride, src1 - offset1, src1stride,
=======
        s->vdsp.emulated_edge_mc(lc->edge_emu_buffer, src1 - offset1,
                                 src1stride, src1stride,
>>>>>>> 458446ac
                                 block_w + EPEL_EXTRA, block_h + EPEL_EXTRA,
                                 x_off - EPEL_EXTRA_BEFORE,
                                 y_off - EPEL_EXTRA_BEFORE,
                                 pic_width, pic_height);

        src1 = lc->edge_emu_buffer + offset1;
        s->hevcdsp.put_hevc_epel[!!my][!!mx](dst1, dststride, src1, src1stride,
                                             block_w, block_h, mx, my, lc->mc_buffer);

<<<<<<< HEAD
        s->vdsp.emulated_edge_mc(lc->edge_emu_buffer, src2stride, src2 - offset2, src2stride,
=======
        s->vdsp.emulated_edge_mc(lc->edge_emu_buffer, src2 - offset2,
                                 src2stride, src2stride,
>>>>>>> 458446ac
                                 block_w + EPEL_EXTRA, block_h + EPEL_EXTRA,
                                 x_off - EPEL_EXTRA_BEFORE,
                                 y_off - EPEL_EXTRA_BEFORE,
                                 pic_width, pic_height);
        src2 = lc->edge_emu_buffer + offset2;
        s->hevcdsp.put_hevc_epel[!!my][!!mx](dst2, dststride, src2, src2stride,
                                             block_w, block_h, mx, my,
                                             lc->mc_buffer);
    } else {
        s->hevcdsp.put_hevc_epel[!!my][!!mx](dst1, dststride, src1, src1stride,
                                             block_w, block_h, mx, my,
                                             lc->mc_buffer);
        s->hevcdsp.put_hevc_epel[!!my][!!mx](dst2, dststride, src2, src2stride,
                                             block_w, block_h, mx, my,
                                             lc->mc_buffer);
    }
}

static void hevc_await_progress(HEVCContext *s, HEVCFrame *ref,
                                const Mv *mv, int y0, int height)
{
    int y = (mv->y >> 2) + y0 + height + 9;

    if (s->threads_type == FF_THREAD_FRAME )
        ff_thread_await_progress(&ref->tf, y, 0);
}

static void hls_prediction_unit(HEVCContext *s, int x0, int y0,
                                int nPbW, int nPbH,
                                int log2_cb_size, int partIdx)
{
#define POS(c_idx, x, y)                                                              \
    &s->frame->data[c_idx][((y) >> s->sps->vshift[c_idx]) * s->frame->linesize[c_idx] + \
                           (((x) >> s->sps->hshift[c_idx]) << s->sps->pixel_shift)]
    HEVCLocalContext *lc = s->HEVClc;
    int merge_idx = 0;
    struct MvField current_mv = {{{ 0 }}};

    int min_pu_width = s->sps->min_pu_width;

    MvField *tab_mvf = s->ref->tab_mvf;
    RefPicList  *refPicList = s->ref->refPicList;
    HEVCFrame *ref0, *ref1;

    int tmpstride = MAX_PB_SIZE;

    uint8_t *dst0 = POS(0, x0, y0);
    uint8_t *dst1 = POS(1, x0, y0);
    uint8_t *dst2 = POS(2, x0, y0);
    int log2_min_cb_size = s->sps->log2_min_cb_size;
    int min_cb_width     = s->sps->min_cb_width;
    int x_cb             = x0 >> log2_min_cb_size;
    int y_cb             = y0 >> log2_min_cb_size;
    int ref_idx[2];
    int mvp_flag[2];
    int x_pu, y_pu;
    int i, j;

    if (SAMPLE_CTB(s->skip_flag, x_cb, y_cb)) {
        if (s->sh.max_num_merge_cand > 1)
            merge_idx = ff_hevc_merge_idx_decode(s);
        else
            merge_idx = 0;

        ff_hevc_luma_mv_merge_mode(s, x0, y0,
                                   1 << log2_cb_size,
                                   1 << log2_cb_size,
                                   log2_cb_size, partIdx,
                                   merge_idx, &current_mv);
        x_pu = x0 >> s->sps->log2_min_pu_size;
        y_pu = y0 >> s->sps->log2_min_pu_size;

        for (i = 0; i < nPbW >> s->sps->log2_min_pu_size; i++)
            for (j = 0; j < nPbH >> s->sps->log2_min_pu_size; j++)
                tab_mvf[(y_pu + j) * min_pu_width + x_pu + i] = current_mv;
    } else { /* MODE_INTER */
        lc->pu.merge_flag = ff_hevc_merge_flag_decode(s);
        if (lc->pu.merge_flag) {
            if (s->sh.max_num_merge_cand > 1)
                merge_idx = ff_hevc_merge_idx_decode(s);
            else
                merge_idx = 0;

            ff_hevc_luma_mv_merge_mode(s, x0, y0, nPbW, nPbH, log2_cb_size,
                                       partIdx, merge_idx, &current_mv);
            x_pu = x0 >> s->sps->log2_min_pu_size;
            y_pu = y0 >> s->sps->log2_min_pu_size;

            for (i = 0; i < nPbW >> s->sps->log2_min_pu_size; i++)
                for (j = 0; j < nPbH >> s->sps->log2_min_pu_size; j++)
                    tab_mvf[(y_pu + j) * min_pu_width + x_pu + i] = current_mv;
        } else {
            enum InterPredIdc inter_pred_idc = PRED_L0;
            ff_hevc_set_neighbour_available(s, x0, y0, nPbW, nPbH);
            if (s->sh.slice_type == B_SLICE)
                inter_pred_idc = ff_hevc_inter_pred_idc_decode(s, nPbW, nPbH);

            if (inter_pred_idc != PRED_L1) {
                if (s->sh.nb_refs[L0]) {
                    ref_idx[0] = ff_hevc_ref_idx_lx_decode(s, s->sh.nb_refs[L0]);
                    current_mv.ref_idx[0] = ref_idx[0];
                }
                current_mv.pred_flag[0] = 1;
                ff_hevc_hls_mvd_coding(s, x0, y0, 0);
                mvp_flag[0] = ff_hevc_mvp_lx_flag_decode(s);
                ff_hevc_luma_mv_mvp_mode(s, x0, y0, nPbW, nPbH, log2_cb_size,
                                         partIdx, merge_idx, &current_mv,
                                         mvp_flag[0], 0);
                current_mv.mv[0].x += lc->pu.mvd.x;
                current_mv.mv[0].y += lc->pu.mvd.y;
            }

            if (inter_pred_idc != PRED_L0) {
                if (s->sh.nb_refs[L1]) {
                    ref_idx[1] = ff_hevc_ref_idx_lx_decode(s, s->sh.nb_refs[L1]);
                    current_mv.ref_idx[1] = ref_idx[1];
                }

                if (s->sh.mvd_l1_zero_flag == 1 && inter_pred_idc == PRED_BI) {
                    lc->pu.mvd.x = 0;
                    lc->pu.mvd.y = 0;
                } else {
                    ff_hevc_hls_mvd_coding(s, x0, y0, 1);
                }

                current_mv.pred_flag[1] = 1;
                mvp_flag[1] = ff_hevc_mvp_lx_flag_decode(s);
                ff_hevc_luma_mv_mvp_mode(s, x0, y0, nPbW, nPbH, log2_cb_size,
                                         partIdx, merge_idx, &current_mv,
                                         mvp_flag[1], 1);
                current_mv.mv[1].x += lc->pu.mvd.x;
                current_mv.mv[1].y += lc->pu.mvd.y;
            }

            x_pu = x0 >> s->sps->log2_min_pu_size;
            y_pu = y0 >> s->sps->log2_min_pu_size;

            for (i = 0; i < nPbW >> s->sps->log2_min_pu_size; i++)
                for(j = 0; j < nPbH >> s->sps->log2_min_pu_size; j++)
                    tab_mvf[(y_pu + j) * min_pu_width + x_pu + i] = current_mv;
        }
    }

    if (current_mv.pred_flag[0]) {
        ref0 = refPicList[0].ref[current_mv.ref_idx[0]];
        if (!ref0)
            return;
        hevc_await_progress(s, ref0, &current_mv.mv[0], y0, nPbH);
    }
    if (current_mv.pred_flag[1]) {
        ref1 = refPicList[1].ref[current_mv.ref_idx[1]];
        if (!ref1)
            return;
        hevc_await_progress(s, ref1, &current_mv.mv[1], y0, nPbH);
    }

    if (current_mv.pred_flag[0] && !current_mv.pred_flag[1]) {
        DECLARE_ALIGNED(16, int16_t,  tmp[MAX_PB_SIZE * MAX_PB_SIZE]);
        DECLARE_ALIGNED(16, int16_t, tmp2[MAX_PB_SIZE * MAX_PB_SIZE]);

        luma_mc(s, tmp, tmpstride, ref0->frame,
                &current_mv.mv[0], x0, y0, nPbW, nPbH);

        if ((s->sh.slice_type == P_SLICE && s->pps->weighted_pred_flag) ||
            (s->sh.slice_type == B_SLICE && s->pps->weighted_bipred_flag)) {
            s->hevcdsp.weighted_pred(s->sh.luma_log2_weight_denom,
                                     s->sh.luma_weight_l0[current_mv.ref_idx[0]],
                                     s->sh.luma_offset_l0[current_mv.ref_idx[0]],
                                     dst0, s->frame->linesize[0], tmp,
                                     tmpstride, nPbW, nPbH);
        } else {
            s->hevcdsp.put_unweighted_pred(dst0, s->frame->linesize[0], tmp, tmpstride, nPbW, nPbH);
        }
        chroma_mc(s, tmp, tmp2, tmpstride, ref0->frame,
                  &current_mv.mv[0], x0 / 2, y0 / 2, nPbW / 2, nPbH / 2);

        if ((s->sh.slice_type == P_SLICE && s->pps->weighted_pred_flag) ||
            (s->sh.slice_type == B_SLICE && s->pps->weighted_bipred_flag)) {
            s->hevcdsp.weighted_pred(s->sh.chroma_log2_weight_denom,
                                     s->sh.chroma_weight_l0[current_mv.ref_idx[0]][0],
                                     s->sh.chroma_offset_l0[current_mv.ref_idx[0]][0],
                                     dst1, s->frame->linesize[1], tmp, tmpstride,
                                     nPbW / 2, nPbH / 2);
            s->hevcdsp.weighted_pred(s->sh.chroma_log2_weight_denom,
                                     s->sh.chroma_weight_l0[current_mv.ref_idx[0]][1],
                                     s->sh.chroma_offset_l0[current_mv.ref_idx[0]][1],
                                     dst2, s->frame->linesize[2], tmp2, tmpstride,
                                     nPbW / 2, nPbH / 2);
        } else {
            s->hevcdsp.put_unweighted_pred(dst1, s->frame->linesize[1], tmp, tmpstride, nPbW/2, nPbH/2);
            s->hevcdsp.put_unweighted_pred(dst2, s->frame->linesize[2], tmp2, tmpstride, nPbW/2, nPbH/2);
        }
    } else if (!current_mv.pred_flag[0] && current_mv.pred_flag[1]) {
        DECLARE_ALIGNED(16, int16_t, tmp [MAX_PB_SIZE * MAX_PB_SIZE]);
        DECLARE_ALIGNED(16, int16_t, tmp2[MAX_PB_SIZE * MAX_PB_SIZE]);

        if (!ref1)
            return;

        luma_mc(s, tmp, tmpstride, ref1->frame,
                &current_mv.mv[1], x0, y0, nPbW, nPbH);

        if ((s->sh.slice_type == P_SLICE && s->pps->weighted_pred_flag) ||
            (s->sh.slice_type == B_SLICE && s->pps->weighted_bipred_flag)) {
            s->hevcdsp.weighted_pred(s->sh.luma_log2_weight_denom,
                                      s->sh.luma_weight_l1[current_mv.ref_idx[1]],
                                      s->sh.luma_offset_l1[current_mv.ref_idx[1]],
                                      dst0, s->frame->linesize[0], tmp, tmpstride,
                                      nPbW, nPbH);
        } else {
            s->hevcdsp.put_unweighted_pred(dst0, s->frame->linesize[0], tmp, tmpstride, nPbW, nPbH);
        }

        chroma_mc(s, tmp, tmp2, tmpstride, ref1->frame,
                  &current_mv.mv[1], x0/2, y0/2, nPbW/2, nPbH/2);

        if ((s->sh.slice_type == P_SLICE && s->pps->weighted_pred_flag) ||
            (s->sh.slice_type == B_SLICE && s->pps->weighted_bipred_flag)) {
            s->hevcdsp.weighted_pred(s->sh.chroma_log2_weight_denom,
                                     s->sh.chroma_weight_l1[current_mv.ref_idx[1]][0],
                                     s->sh.chroma_offset_l1[current_mv.ref_idx[1]][0],
                                     dst1, s->frame->linesize[1], tmp, tmpstride, nPbW/2, nPbH/2);
            s->hevcdsp.weighted_pred(s->sh.chroma_log2_weight_denom,
                                     s->sh.chroma_weight_l1[current_mv.ref_idx[1]][1],
                                     s->sh.chroma_offset_l1[current_mv.ref_idx[1]][1],
                                     dst2, s->frame->linesize[2], tmp2, tmpstride, nPbW/2, nPbH/2);
        } else {
            s->hevcdsp.put_unweighted_pred(dst1, s->frame->linesize[1], tmp, tmpstride, nPbW/2, nPbH/2);
            s->hevcdsp.put_unweighted_pred(dst2, s->frame->linesize[2], tmp2, tmpstride, nPbW/2, nPbH/2);
        }
    } else if (current_mv.pred_flag[0] && current_mv.pred_flag[1]) {
        DECLARE_ALIGNED(16, int16_t, tmp [MAX_PB_SIZE * MAX_PB_SIZE]);
        DECLARE_ALIGNED(16, int16_t, tmp2[MAX_PB_SIZE * MAX_PB_SIZE]);
        DECLARE_ALIGNED(16, int16_t, tmp3[MAX_PB_SIZE * MAX_PB_SIZE]);
        DECLARE_ALIGNED(16, int16_t, tmp4[MAX_PB_SIZE * MAX_PB_SIZE]);
        HEVCFrame *ref0 = refPicList[0].ref[current_mv.ref_idx[0]];
        HEVCFrame *ref1 = refPicList[1].ref[current_mv.ref_idx[1]];

        if (!ref0 || !ref1)
            return;

        luma_mc(s, tmp, tmpstride, ref0->frame,
                &current_mv.mv[0], x0, y0, nPbW, nPbH);
        luma_mc(s, tmp2, tmpstride, ref1->frame,
                &current_mv.mv[1], x0, y0, nPbW, nPbH);

        if ((s->sh.slice_type == P_SLICE && s->pps->weighted_pred_flag) ||
            (s->sh.slice_type == B_SLICE && s->pps->weighted_bipred_flag)) {
            s->hevcdsp.weighted_pred_avg(s->sh.luma_log2_weight_denom,
                                         s->sh.luma_weight_l0[current_mv.ref_idx[0]],
                                         s->sh.luma_weight_l1[current_mv.ref_idx[1]],
                                         s->sh.luma_offset_l0[current_mv.ref_idx[0]],
                                         s->sh.luma_offset_l1[current_mv.ref_idx[1]],
                                         dst0, s->frame->linesize[0],
                                         tmp, tmp2, tmpstride, nPbW, nPbH);
        } else {
            s->hevcdsp.put_weighted_pred_avg(dst0, s->frame->linesize[0],
                                             tmp, tmp2, tmpstride, nPbW, nPbH);
        }

        chroma_mc(s, tmp, tmp2, tmpstride, ref0->frame,
                  &current_mv.mv[0], x0 / 2, y0 / 2, nPbW / 2, nPbH / 2);
        chroma_mc(s, tmp3, tmp4, tmpstride, ref1->frame,
                  &current_mv.mv[1], x0 / 2, y0 / 2, nPbW / 2, nPbH / 2);

        if ((s->sh.slice_type == P_SLICE && s->pps->weighted_pred_flag) ||
            (s->sh.slice_type == B_SLICE && s->pps->weighted_bipred_flag)) {
            s->hevcdsp.weighted_pred_avg(s->sh.chroma_log2_weight_denom,
                                         s->sh.chroma_weight_l0[current_mv.ref_idx[0]][0],
                                         s->sh.chroma_weight_l1[current_mv.ref_idx[1]][0],
                                         s->sh.chroma_offset_l0[current_mv.ref_idx[0]][0],
                                         s->sh.chroma_offset_l1[current_mv.ref_idx[1]][0],
                                         dst1, s->frame->linesize[1], tmp, tmp3,
                                         tmpstride, nPbW / 2, nPbH / 2);
            s->hevcdsp.weighted_pred_avg(s->sh.chroma_log2_weight_denom,
                                         s->sh.chroma_weight_l0[current_mv.ref_idx[0]][1],
                                         s->sh.chroma_weight_l1[current_mv.ref_idx[1]][1],
                                         s->sh.chroma_offset_l0[current_mv.ref_idx[0]][1],
                                         s->sh.chroma_offset_l1[current_mv.ref_idx[1]][1],
                                         dst2, s->frame->linesize[2], tmp2, tmp4,
                                         tmpstride, nPbW / 2, nPbH / 2);
        } else {
            s->hevcdsp.put_weighted_pred_avg(dst1, s->frame->linesize[1], tmp, tmp3, tmpstride, nPbW/2, nPbH/2);
            s->hevcdsp.put_weighted_pred_avg(dst2, s->frame->linesize[2], tmp2, tmp4, tmpstride, nPbW/2, nPbH/2);
        }
    }
}

/**
 * 8.4.1
 */
static int luma_intra_pred_mode(HEVCContext *s, int x0, int y0, int pu_size,
                                int prev_intra_luma_pred_flag)
{
    HEVCLocalContext *lc = s->HEVClc;
    int x_pu             = x0 >> s->sps->log2_min_pu_size;
    int y_pu             = y0 >> s->sps->log2_min_pu_size;
    int min_pu_width     = s->sps->min_pu_width;
    int size_in_pus      = pu_size >> s->sps->log2_min_pu_size;
    int x0b              = x0 & ((1 << s->sps->log2_ctb_size) - 1);
    int y0b              = y0 & ((1 << s->sps->log2_ctb_size) - 1);

    int cand_up   = (lc->ctb_up_flag || y0b) ?
                    s->tab_ipm[(y_pu - 1) * min_pu_width + x_pu] : INTRA_DC;
    int cand_left = (lc->ctb_left_flag || x0b) ?
                    s->tab_ipm[y_pu * min_pu_width + x_pu - 1]   : INTRA_DC;

    int y_ctb = (y0 >> (s->sps->log2_ctb_size)) << (s->sps->log2_ctb_size);

    MvField *tab_mvf = s->ref->tab_mvf;
    int intra_pred_mode;
    int candidate[3];
    int i, j;

    // intra_pred_mode prediction does not cross vertical CTB boundaries
    if ((y0 - 1) < y_ctb)
        cand_up = INTRA_DC;

    if (cand_left == cand_up) {
        if (cand_left < 2) {
            candidate[0] = INTRA_PLANAR;
            candidate[1] = INTRA_DC;
            candidate[2] = INTRA_ANGULAR_26;
        } else {
            candidate[0] = cand_left;
            candidate[1] = 2 + ((cand_left - 2 - 1 + 32) & 31);
            candidate[2] = 2 + ((cand_left - 2 + 1) & 31);
        }
    } else {
        candidate[0] = cand_left;
        candidate[1] = cand_up;
        if (candidate[0] != INTRA_PLANAR && candidate[1] != INTRA_PLANAR) {
            candidate[2] = INTRA_PLANAR;
        } else if (candidate[0] != INTRA_DC && candidate[1] != INTRA_DC) {
            candidate[2] = INTRA_DC;
        } else {
            candidate[2] = INTRA_ANGULAR_26;
        }
    }

    if (prev_intra_luma_pred_flag) {
        intra_pred_mode = candidate[lc->pu.mpm_idx];
    } else {
        if (candidate[0] > candidate[1])
            FFSWAP(uint8_t, candidate[0], candidate[1]);
        if (candidate[0] > candidate[2])
            FFSWAP(uint8_t, candidate[0], candidate[2]);
        if (candidate[1] > candidate[2])
            FFSWAP(uint8_t, candidate[1], candidate[2]);

        intra_pred_mode = lc->pu.rem_intra_luma_pred_mode;
        for (i = 0; i < 3; i++)
            if (intra_pred_mode >= candidate[i])
                intra_pred_mode++;
    }

    /* write the intra prediction units into the mv array */
    if (!size_in_pus)
        size_in_pus = 1;
    for (i = 0; i < size_in_pus; i++) {
        memset(&s->tab_ipm[(y_pu + i) * min_pu_width + x_pu],
               intra_pred_mode, size_in_pus);

        for (j = 0; j < size_in_pus; j++) {
            tab_mvf[(y_pu + j) * min_pu_width + x_pu + i].is_intra     = 1;
            tab_mvf[(y_pu + j) * min_pu_width + x_pu + i].pred_flag[0] = 0;
            tab_mvf[(y_pu + j) * min_pu_width + x_pu + i].pred_flag[1] = 0;
            tab_mvf[(y_pu + j) * min_pu_width + x_pu + i].ref_idx[0]   = 0;
            tab_mvf[(y_pu + j) * min_pu_width + x_pu + i].ref_idx[1]   = 0;
            tab_mvf[(y_pu + j) * min_pu_width + x_pu + i].mv[0].x      = 0;
            tab_mvf[(y_pu + j) * min_pu_width + x_pu + i].mv[0].y      = 0;
            tab_mvf[(y_pu + j) * min_pu_width + x_pu + i].mv[1].x      = 0;
            tab_mvf[(y_pu + j) * min_pu_width + x_pu + i].mv[1].y      = 0;
        }
    }

    return intra_pred_mode;
}

static av_always_inline void set_ct_depth(HEVCContext *s, int x0, int y0,
                                          int log2_cb_size, int ct_depth)
{
    int length = (1 << log2_cb_size) >> s->sps->log2_min_cb_size;
    int x_cb   = x0 >> s->sps->log2_min_cb_size;
    int y_cb   = y0 >> s->sps->log2_min_cb_size;
    int y;

    for (y = 0; y < length; y++)
        memset(&s->tab_ct_depth[(y_cb + y) * s->sps->min_cb_width + x_cb],
               ct_depth, length);
}

static void intra_prediction_unit(HEVCContext *s, int x0, int y0,
                                  int log2_cb_size)
{
    HEVCLocalContext *lc = s->HEVClc;
    static const uint8_t intra_chroma_table[4] = { 0, 26, 10, 1 };
    uint8_t prev_intra_luma_pred_flag[4];
    int split   = lc->cu.part_mode == PART_NxN;
    int pb_size = (1 << log2_cb_size) >> split;
    int side    = split + 1;
    int chroma_mode;
    int i, j;

    for (i = 0; i < side; i++)
        for (j = 0; j < side; j++)
            prev_intra_luma_pred_flag[2 * i + j] = ff_hevc_prev_intra_luma_pred_flag_decode(s);

    for (i = 0; i < side; i++) {
        for (j = 0; j < side; j++) {
            if (prev_intra_luma_pred_flag[2 * i + j])
                lc->pu.mpm_idx = ff_hevc_mpm_idx_decode(s);
            else
                lc->pu.rem_intra_luma_pred_mode = ff_hevc_rem_intra_luma_pred_mode_decode(s);

            lc->pu.intra_pred_mode[2 * i + j] =
                luma_intra_pred_mode(s, x0 + pb_size * j, y0 + pb_size * i, pb_size,
                                     prev_intra_luma_pred_flag[2 * i + j]);
        }
    }

    chroma_mode = ff_hevc_intra_chroma_pred_mode_decode(s);
    if (chroma_mode != 4) {
        if (lc->pu.intra_pred_mode[0] == intra_chroma_table[chroma_mode])
            lc->pu.intra_pred_mode_c = 34;
        else
            lc->pu.intra_pred_mode_c = intra_chroma_table[chroma_mode];
    } else {
        lc->pu.intra_pred_mode_c = lc->pu.intra_pred_mode[0];
    }
}

static void intra_prediction_unit_default_value(HEVCContext *s,
                                                int x0, int y0,
                                                int log2_cb_size)
{
    HEVCLocalContext *lc = s->HEVClc;
    int pb_size          = 1 << log2_cb_size;
    int size_in_pus      = pb_size >> s->sps->log2_min_pu_size;
    int min_pu_width     = s->sps->min_pu_width;
    MvField *tab_mvf     = s->ref->tab_mvf;
    int x_pu             = x0 >> s->sps->log2_min_pu_size;
    int y_pu             = y0 >> s->sps->log2_min_pu_size;
    int j, k;

    if (size_in_pus == 0)
        size_in_pus = 1;
    for (j = 0; j < size_in_pus; j++) {
        memset(&s->tab_ipm[(y_pu + j) * min_pu_width + x_pu], INTRA_DC, size_in_pus);
        for (k = 0; k < size_in_pus; k++)
            tab_mvf[(y_pu + j) * min_pu_width + x_pu + k].is_intra = lc->cu.pred_mode == MODE_INTRA;
    }
}

static int hls_coding_unit(HEVCContext *s, int x0, int y0, int log2_cb_size)
{
    int cb_size          = 1 << log2_cb_size;
    HEVCLocalContext *lc = s->HEVClc;
    int log2_min_cb_size = s->sps->log2_min_cb_size;
    int length           = cb_size >> log2_min_cb_size;
    int min_cb_width     = s->sps->min_cb_width;
    int x_cb             = x0 >> log2_min_cb_size;
    int y_cb             = y0 >> log2_min_cb_size;
    int x, y;

    lc->cu.x                = x0;
    lc->cu.y                = y0;
    lc->cu.rqt_root_cbf     = 1;
    lc->cu.pred_mode        = MODE_INTRA;
    lc->cu.part_mode        = PART_2Nx2N;
    lc->cu.intra_split_flag = 0;
    lc->cu.pcm_flag         = 0;

    SAMPLE_CTB(s->skip_flag, x_cb, y_cb) = 0;
    for (x = 0; x < 4; x++)
        lc->pu.intra_pred_mode[x] = 1;
    if (s->pps->transquant_bypass_enable_flag) {
        lc->cu.cu_transquant_bypass_flag = ff_hevc_cu_transquant_bypass_flag_decode(s);
        if (lc->cu.cu_transquant_bypass_flag)
            set_deblocking_bypass(s, x0, y0, log2_cb_size);
    } else
        lc->cu.cu_transquant_bypass_flag = 0;

    if (s->sh.slice_type != I_SLICE) {
        uint8_t skip_flag = ff_hevc_skip_flag_decode(s, x0, y0, x_cb, y_cb);

        lc->cu.pred_mode = MODE_SKIP;
        x = y_cb * min_cb_width + x_cb;
        for (y = 0; y < length; y++) {
            memset(&s->skip_flag[x], skip_flag, length);
            x += min_cb_width;
        }
        lc->cu.pred_mode = skip_flag ? MODE_SKIP : MODE_INTER;
    }

    if (SAMPLE_CTB(s->skip_flag, x_cb, y_cb)) {
        hls_prediction_unit(s, x0, y0, cb_size, cb_size, log2_cb_size, 0);
        intra_prediction_unit_default_value(s, x0, y0, log2_cb_size);

        if (!s->sh.disable_deblocking_filter_flag)
            ff_hevc_deblocking_boundary_strengths(s, x0, y0, log2_cb_size,
                                                  lc->slice_or_tiles_up_boundary,
                                                  lc->slice_or_tiles_left_boundary);
    } else {
        if (s->sh.slice_type != I_SLICE)
            lc->cu.pred_mode = ff_hevc_pred_mode_decode(s);
        if (lc->cu.pred_mode != MODE_INTRA ||
            log2_cb_size == s->sps->log2_min_cb_size) {
            lc->cu.part_mode        = ff_hevc_part_mode_decode(s, log2_cb_size);
            lc->cu.intra_split_flag = lc->cu.part_mode == PART_NxN &&
                                      lc->cu.pred_mode == MODE_INTRA;
        }

        if (lc->cu.pred_mode == MODE_INTRA) {
            if (lc->cu.part_mode == PART_2Nx2N && s->sps->pcm_enabled_flag &&
                log2_cb_size >= s->sps->pcm.log2_min_pcm_cb_size &&
                log2_cb_size <= s->sps->pcm.log2_max_pcm_cb_size) {
                lc->cu.pcm_flag = ff_hevc_pcm_flag_decode(s);
            }
            if (lc->cu.pcm_flag) {
                int ret;
                intra_prediction_unit_default_value(s, x0, y0, log2_cb_size);
                ret = hls_pcm_sample(s, x0, y0, log2_cb_size);
                if (s->sps->pcm.loop_filter_disable_flag)
                    set_deblocking_bypass(s, x0, y0, log2_cb_size);

                if (ret < 0)
                    return ret;
            } else {
                intra_prediction_unit(s, x0, y0, log2_cb_size);
            }
        } else {
            intra_prediction_unit_default_value(s, x0, y0, log2_cb_size);
            switch (lc->cu.part_mode) {
            case PART_2Nx2N:
                hls_prediction_unit(s, x0, y0, cb_size, cb_size, log2_cb_size, 0);
                break;
            case PART_2NxN:
                hls_prediction_unit(s, x0, y0,               cb_size, cb_size / 2, log2_cb_size, 0);
                hls_prediction_unit(s, x0, y0 + cb_size / 2, cb_size, cb_size / 2, log2_cb_size, 1);
                break;
            case PART_Nx2N:
                hls_prediction_unit(s, x0,               y0, cb_size / 2, cb_size, log2_cb_size, 0);
                hls_prediction_unit(s, x0 + cb_size / 2, y0, cb_size / 2, cb_size, log2_cb_size, 1);
                break;
            case PART_2NxnU:
                hls_prediction_unit(s, x0, y0,               cb_size, cb_size     / 4, log2_cb_size, 0);
                hls_prediction_unit(s, x0, y0 + cb_size / 4, cb_size, cb_size * 3 / 4, log2_cb_size, 1);
                break;
            case PART_2NxnD:
                hls_prediction_unit(s, x0, y0,                   cb_size, cb_size * 3 / 4, log2_cb_size, 0);
                hls_prediction_unit(s, x0, y0 + cb_size * 3 / 4, cb_size, cb_size     / 4, log2_cb_size, 1);
                break;
            case PART_nLx2N:
                hls_prediction_unit(s, x0,               y0, cb_size     / 4, cb_size, log2_cb_size, 0);
                hls_prediction_unit(s, x0 + cb_size / 4, y0, cb_size * 3 / 4, cb_size, log2_cb_size, 1);
                break;
            case PART_nRx2N:
                hls_prediction_unit(s, x0,                   y0, cb_size * 3 / 4, cb_size, log2_cb_size, 0);
                hls_prediction_unit(s, x0 + cb_size * 3 / 4, y0, cb_size     / 4, cb_size, log2_cb_size, 1);
                break;
            case PART_NxN:
                hls_prediction_unit(s, x0,               y0,               cb_size / 2, cb_size / 2, log2_cb_size, 0);
                hls_prediction_unit(s, x0 + cb_size / 2, y0,               cb_size / 2, cb_size / 2, log2_cb_size, 1);
                hls_prediction_unit(s, x0,               y0 + cb_size / 2, cb_size / 2, cb_size / 2, log2_cb_size, 2);
                hls_prediction_unit(s, x0 + cb_size / 2, y0 + cb_size / 2, cb_size / 2, cb_size / 2, log2_cb_size, 3);
                break;
            }
        }

        if (!lc->cu.pcm_flag) {
            if (lc->cu.pred_mode != MODE_INTRA &&
                !(lc->cu.part_mode == PART_2Nx2N && lc->pu.merge_flag)) {
                lc->cu.rqt_root_cbf = ff_hevc_no_residual_syntax_flag_decode(s);
            }
            if (lc->cu.rqt_root_cbf) {
                lc->cu.max_trafo_depth = lc->cu.pred_mode == MODE_INTRA ?
                                         s->sps->max_transform_hierarchy_depth_intra + lc->cu.intra_split_flag :
                                         s->sps->max_transform_hierarchy_depth_inter;
                hls_transform_tree(s, x0, y0, x0, y0, x0, y0, log2_cb_size,
                                   log2_cb_size, 0, 0);
            } else {
                if (!s->sh.disable_deblocking_filter_flag)
                    ff_hevc_deblocking_boundary_strengths(s, x0, y0, log2_cb_size,
                                                          lc->slice_or_tiles_up_boundary,
                                                          lc->slice_or_tiles_left_boundary);
            }
        }
    }

    if (s->pps->cu_qp_delta_enabled_flag && lc->tu.is_cu_qp_delta_coded == 0)
        ff_hevc_set_qPy(s, x0, y0, x0, y0, log2_cb_size);

    x = y_cb * min_cb_width + x_cb;
    for (y = 0; y < length; y++) {
        memset(&s->qp_y_tab[x], lc->qp_y, length);
        x += min_cb_width;
    }

    set_ct_depth(s, x0, y0, log2_cb_size, lc->ct.depth);

    return 0;
}

static int hls_coding_quadtree(HEVCContext *s, int x0, int y0,
                               int log2_cb_size, int cb_depth)
{
    HEVCLocalContext *lc = s->HEVClc;
    const int cb_size    = 1 << log2_cb_size;
    int ret;

    lc->ct.depth = cb_depth;
    if (x0 + cb_size <= s->sps->width  &&
        y0 + cb_size <= s->sps->height &&
        log2_cb_size > s->sps->log2_min_cb_size) {
        SAMPLE(s->split_cu_flag, x0, y0) =
            ff_hevc_split_coding_unit_flag_decode(s, cb_depth, x0, y0);
    } else {
        SAMPLE(s->split_cu_flag, x0, y0) =
            (log2_cb_size > s->sps->log2_min_cb_size);
    }
    if (s->pps->cu_qp_delta_enabled_flag &&
        log2_cb_size >= s->sps->log2_ctb_size - s->pps->diff_cu_qp_delta_depth) {
        lc->tu.is_cu_qp_delta_coded = 0;
        lc->tu.cu_qp_delta          = 0;
    }

    if (SAMPLE(s->split_cu_flag, x0, y0)) {
        const int cb_size_split = cb_size >> 1;
        const int x1 = x0 + cb_size_split;
        const int y1 = y0 + cb_size_split;

        int more_data = 0;

        more_data = hls_coding_quadtree(s, x0, y0, log2_cb_size - 1, cb_depth + 1);
        if (more_data < 0)
            return more_data;

        if (more_data && x1 < s->sps->width)
            more_data = hls_coding_quadtree(s, x1, y0, log2_cb_size - 1, cb_depth + 1);
        if (more_data && y1 < s->sps->height)
            more_data = hls_coding_quadtree(s, x0, y1, log2_cb_size - 1, cb_depth + 1);
        if (more_data && x1 < s->sps->width &&
            y1 < s->sps->height) {
            return hls_coding_quadtree(s, x1, y1, log2_cb_size - 1, cb_depth + 1);
        }
        if (more_data)
            return ((x1 + cb_size_split) < s->sps->width ||
                    (y1 + cb_size_split) < s->sps->height);
        else
            return 0;
    } else {
        ret = hls_coding_unit(s, x0, y0, log2_cb_size);
        if (ret < 0)
            return ret;
        if ((!((x0 + cb_size) %
               (1 << (s->sps->log2_ctb_size))) ||
             (x0 + cb_size >= s->sps->width)) &&
            (!((y0 + cb_size) %
               (1 << (s->sps->log2_ctb_size))) ||
             (y0 + cb_size >= s->sps->height))) {
            int end_of_slice_flag = ff_hevc_end_of_slice_flag_decode(s);
            return !end_of_slice_flag;
        } else {
            return 1;
        }
    }

    return 0;
}

static void hls_decode_neighbour(HEVCContext *s, int x_ctb, int y_ctb,
                                 int ctb_addr_ts)
{
    HEVCLocalContext *lc  = s->HEVClc;
    int ctb_size          = 1 << s->sps->log2_ctb_size;
    int ctb_addr_rs       = s->pps->ctb_addr_ts_to_rs[ctb_addr_ts];
    int ctb_addr_in_slice = ctb_addr_rs - s->sh.slice_addr;

    int tile_left_boundary, tile_up_boundary;
    int slice_left_boundary, slice_up_boundary;

    s->tab_slice_address[ctb_addr_rs] = s->sh.slice_addr;

    if (s->pps->entropy_coding_sync_enabled_flag) {
        if (x_ctb == 0 && (y_ctb & (ctb_size - 1)) == 0)
            lc->first_qp_group = 1;
        lc->end_of_tiles_x = s->sps->width;
    } else if (s->pps->tiles_enabled_flag) {
        if (ctb_addr_ts && s->pps->tile_id[ctb_addr_ts] != s->pps->tile_id[ctb_addr_ts - 1]) {
            int idxX = s->pps->col_idxX[x_ctb >> s->sps->log2_ctb_size];
            lc->start_of_tiles_x = x_ctb;
            lc->end_of_tiles_x   = x_ctb + (s->pps->column_width[idxX] << s->sps->log2_ctb_size);
            lc->first_qp_group   = 1;
        }
    } else {
        lc->end_of_tiles_x = s->sps->width;
    }

    lc->end_of_tiles_y = FFMIN(y_ctb + ctb_size, s->sps->height);

    if (s->pps->tiles_enabled_flag) {
        tile_left_boundary  = x_ctb > 0 &&
                              s->pps->tile_id[ctb_addr_ts] == s->pps->tile_id[s->pps->ctb_addr_rs_to_ts[ctb_addr_rs - 1]];
        slice_left_boundary = x_ctb > 0 &&
                              s->tab_slice_address[ctb_addr_rs] == s->tab_slice_address[ctb_addr_rs - 1];
        tile_up_boundary  = y_ctb > 0 &&
                            s->pps->tile_id[ctb_addr_ts] == s->pps->tile_id[s->pps->ctb_addr_rs_to_ts[ctb_addr_rs - s->sps->ctb_width]];
        slice_up_boundary = y_ctb > 0 &&
                            s->tab_slice_address[ctb_addr_rs] == s->tab_slice_address[ctb_addr_rs - s->sps->ctb_width];
    } else {
        tile_left_boundary  =
        tile_up_boundary    = 1;
        slice_left_boundary = ctb_addr_in_slice > 0;
        slice_up_boundary   = ctb_addr_in_slice >= s->sps->ctb_width;
    }
    lc->slice_or_tiles_left_boundary = (!slice_left_boundary) + (!tile_left_boundary << 1);
    lc->slice_or_tiles_up_boundary   = (!slice_up_boundary + (!tile_up_boundary << 1));
    lc->ctb_left_flag = ((x_ctb > 0) && (ctb_addr_in_slice > 0) && tile_left_boundary);
    lc->ctb_up_flag   = ((y_ctb > 0) && (ctb_addr_in_slice >= s->sps->ctb_width) && tile_up_boundary);
    lc->ctb_up_right_flag = ((y_ctb > 0)  && (ctb_addr_in_slice+1 >= s->sps->ctb_width) && (s->pps->tile_id[ctb_addr_ts] == s->pps->tile_id[s->pps->ctb_addr_rs_to_ts[ctb_addr_rs+1 - s->sps->ctb_width]]));
    lc->ctb_up_left_flag = ((x_ctb > 0) && (y_ctb > 0)  && (ctb_addr_in_slice-1 >= s->sps->ctb_width) && (s->pps->tile_id[ctb_addr_ts] == s->pps->tile_id[s->pps->ctb_addr_rs_to_ts[ctb_addr_rs-1 - s->sps->ctb_width]]));
}

static int hls_decode_entry(AVCodecContext *avctxt, void *isFilterThread)
{
    HEVCContext *s  = avctxt->priv_data;
    int ctb_size    = 1 << s->sps->log2_ctb_size;
    int more_data   = 1;
    int x_ctb       = 0;
    int y_ctb       = 0;
    int ctb_addr_ts = s->pps->ctb_addr_rs_to_ts[s->sh.slice_ctb_addr_rs];

    while (more_data && ctb_addr_ts < s->sps->ctb_size) {
        int ctb_addr_rs = s->pps->ctb_addr_ts_to_rs[ctb_addr_ts];

        x_ctb = (ctb_addr_rs % ((s->sps->width + ctb_size - 1) >> s->sps->log2_ctb_size)) << s->sps->log2_ctb_size;
        y_ctb = (ctb_addr_rs / ((s->sps->width + ctb_size - 1) >> s->sps->log2_ctb_size)) << s->sps->log2_ctb_size;
        hls_decode_neighbour(s, x_ctb, y_ctb, ctb_addr_ts);

        ff_hevc_cabac_init(s, ctb_addr_ts);

        hls_sao_param(s, x_ctb >> s->sps->log2_ctb_size, y_ctb >> s->sps->log2_ctb_size);

        s->deblock[ctb_addr_rs].beta_offset = s->sh.beta_offset;
        s->deblock[ctb_addr_rs].tc_offset   = s->sh.tc_offset;
        s->filter_slice_edges[ctb_addr_rs]  = s->sh.slice_loop_filter_across_slices_enabled_flag;

        more_data = hls_coding_quadtree(s, x_ctb, y_ctb, s->sps->log2_ctb_size, 0);
        if (more_data < 0)
            return more_data;

        ctb_addr_ts++;
        ff_hevc_save_states(s, ctb_addr_ts);
        ff_hevc_hls_filters(s, x_ctb, y_ctb, ctb_size);
    }

    if (x_ctb + ctb_size >= s->sps->width &&
        y_ctb + ctb_size >= s->sps->height)
        ff_hevc_hls_filter(s, x_ctb, y_ctb);

    return ctb_addr_ts;
}

static int hls_slice_data(HEVCContext *s)
{
    int arg[2];
    int ret[2];

    arg[0] = 0;
    arg[1] = 1;

    s->avctx->execute(s->avctx, hls_decode_entry, arg, ret , 1, sizeof(int));
    return ret[0];
}
static int hls_decode_entry_wpp(AVCodecContext *avctxt, void *input_ctb_row, int job, int self_id)
{
    HEVCContext *s1  = avctxt->priv_data, *s;
    HEVCLocalContext *lc;
    int ctb_size    = 1<< s1->sps->log2_ctb_size;
    int more_data   = 1;
    int *ctb_row_p    = input_ctb_row;
    int ctb_row = ctb_row_p[job];
    int ctb_addr_rs = s1->sh.slice_ctb_addr_rs + ctb_row * ((s1->sps->width + ctb_size - 1) >> s1->sps->log2_ctb_size);
    int ctb_addr_ts = s1->pps->ctb_addr_rs_to_ts[ctb_addr_rs];
    int thread = ctb_row % s1->threads_number;
    int ret;

    s = s1->sList[self_id];
    lc = s->HEVClc;

    if(ctb_row) {
        ret = init_get_bits8(&lc->gb, s->data + s->sh.offset[ctb_row - 1], s->sh.size[ctb_row - 1]);

        if (ret < 0)
            return ret;
        ff_init_cabac_decoder(&lc->cc, s->data + s->sh.offset[(ctb_row)-1], s->sh.size[ctb_row - 1]);
    }

    while(more_data && ctb_addr_ts < s->sps->ctb_size) {
        int x_ctb = (ctb_addr_rs % s->sps->ctb_width) << s->sps->log2_ctb_size;
        int y_ctb = (ctb_addr_rs / s->sps->ctb_width) << s->sps->log2_ctb_size;

        hls_decode_neighbour(s, x_ctb, y_ctb, ctb_addr_ts);

        ff_thread_await_progress2(s->avctx, ctb_row, thread, SHIFT_CTB_WPP);

        if (avpriv_atomic_int_get(&s1->wpp_err)){
            ff_thread_report_progress2(s->avctx, ctb_row , thread, SHIFT_CTB_WPP);
            return 0;
        }

        ff_hevc_cabac_init(s, ctb_addr_ts);
        hls_sao_param(s, x_ctb >> s->sps->log2_ctb_size, y_ctb >> s->sps->log2_ctb_size);
        more_data = hls_coding_quadtree(s, x_ctb, y_ctb, s->sps->log2_ctb_size, 0);

        if (more_data < 0)
            return more_data;

        ctb_addr_ts++;

        ff_hevc_save_states(s, ctb_addr_ts);
        ff_thread_report_progress2(s->avctx, ctb_row, thread, 1);
        ff_hevc_hls_filters(s, x_ctb, y_ctb, ctb_size);

        if (!more_data && (x_ctb+ctb_size) < s->sps->width && ctb_row != s->sh.num_entry_point_offsets) {
            avpriv_atomic_int_set(&s1->wpp_err,  1);
            ff_thread_report_progress2(s->avctx, ctb_row ,thread, SHIFT_CTB_WPP);
            return 0;
        }

        if ((x_ctb+ctb_size) >= s->sps->width && (y_ctb+ctb_size) >= s->sps->height ) {
            ff_hevc_hls_filter(s, x_ctb, y_ctb);
            ff_thread_report_progress2(s->avctx, ctb_row , thread, SHIFT_CTB_WPP);
            return ctb_addr_ts;
        }
        ctb_addr_rs       = s->pps->ctb_addr_ts_to_rs[ctb_addr_ts];
        x_ctb+=ctb_size;

        if(x_ctb >= s->sps->width) {
            break;
        }
    }
    ff_thread_report_progress2(s->avctx, ctb_row ,thread, SHIFT_CTB_WPP);

    return 0;
}

static int hls_slice_data_wpp(HEVCContext *s, const uint8_t *nal, int length)
{
    HEVCLocalContext *lc = s->HEVClc;
    int *ret = av_malloc((s->sh.num_entry_point_offsets + 1) * sizeof(int));
    int *arg = av_malloc((s->sh.num_entry_point_offsets + 1) * sizeof(int));
    int offset;
    int startheader, cmpt = 0;
    int i, j, res = 0;


    if (!s->sList[1]) {
        ff_alloc_entries(s->avctx, s->sh.num_entry_point_offsets + 1);


        for (i = 1; i < s->threads_number; i++) {
            s->sList[i] = av_malloc(sizeof(HEVCContext));
            memcpy(s->sList[i], s, sizeof(HEVCContext));
            s->HEVClcList[i] = av_malloc(sizeof(HEVCLocalContext));
            s->HEVClcList[i]->edge_emu_buffer = av_malloc((MAX_PB_SIZE + 7) * s->frame->linesize[0]);
            s->sList[i]->HEVClc = s->HEVClcList[i];
        }
    }

    offset = (lc->gb.index >> 3);

    for (j = 0, cmpt = 0, startheader = offset + s->sh.entry_point_offset[0]; j < s->skipped_bytes; j++) {
        if (s->skipped_bytes_pos[j] >= offset && s->skipped_bytes_pos[j] < startheader) {
            startheader--;
            cmpt++;
        }
    }

    for (i = 1; i < s->sh.num_entry_point_offsets; i++) {
        offset += (s->sh.entry_point_offset[i - 1] - cmpt);
        for (j = 0, cmpt = 0, startheader = offset
             + s->sh.entry_point_offset[i]; j < s->skipped_bytes; j++) {
            if (s->skipped_bytes_pos[j] >= offset && s->skipped_bytes_pos[j] < startheader) {
                startheader--;
                cmpt++;
            }
        }
        s->sh.size[i - 1] = s->sh.entry_point_offset[i] - cmpt;
        s->sh.offset[i - 1] = offset;

    }
    if (s->sh.num_entry_point_offsets != 0) {
        offset += s->sh.entry_point_offset[s->sh.num_entry_point_offsets - 1] - cmpt;
        s->sh.size[s->sh.num_entry_point_offsets - 1] = length - offset;
        s->sh.offset[s->sh.num_entry_point_offsets - 1] = offset;

    }
    s->data = nal;

    for (i = 1; i < s->threads_number; i++) {
        s->sList[i]->HEVClc->first_qp_group = 1;
        s->sList[i]->HEVClc->qp_y = s->sList[0]->HEVClc->qp_y;
        memcpy(s->sList[i], s, sizeof(HEVCContext));
        s->sList[i]->HEVClc = s->HEVClcList[i];
    }

    avpriv_atomic_int_set(&s->wpp_err, 0);
    ff_reset_entries(s->avctx);

    for (i = 0; i <= s->sh.num_entry_point_offsets; i++) {
        arg[i] = i;
        ret[i] = 0;
    }

    if (s->pps->entropy_coding_sync_enabled_flag)
        s->avctx->execute2(s->avctx, (void *) hls_decode_entry_wpp, arg, ret, s->sh.num_entry_point_offsets + 1);

    for (i = 0; i <= s->sh.num_entry_point_offsets; i++)
        res += ret[i];
    av_free(ret);
    av_free(arg);
    return res;
}

/**
 * @return AVERROR_INVALIDDATA if the packet is not a valid NAL unit,
 * 0 if the unit should be skipped, 1 otherwise
 */
static int hls_nal_unit(HEVCContext *s)
{
    GetBitContext *gb = &s->HEVClc->gb;
    int nuh_layer_id;

    if (get_bits1(gb) != 0)
        return AVERROR_INVALIDDATA;

    s->nal_unit_type = get_bits(gb, 6);

    nuh_layer_id   = get_bits(gb, 6);
    s->temporal_id = get_bits(gb, 3) - 1;
    if (s->temporal_id < 0)
        return AVERROR_INVALIDDATA;

    av_log(s->avctx, AV_LOG_DEBUG,
           "nal_unit_type: %d, nuh_layer_id: %dtemporal_id: %d\n",
           s->nal_unit_type, nuh_layer_id, s->temporal_id);

    return nuh_layer_id == 0;
}

static void restore_tqb_pixels(HEVCContext *s)
{
    int min_pu_size = 1 << s->sps->log2_min_pu_size;
    int x, y, c_idx;

    for (c_idx = 0; c_idx < 3; c_idx++) {
        ptrdiff_t stride = s->frame->linesize[c_idx];
        int hshift       = s->sps->hshift[c_idx];
        int vshift       = s->sps->vshift[c_idx];
        for (y = 0; y < s->sps->min_pu_height; y++) {
            for (x = 0; x < s->sps->min_pu_width; x++) {
                if (s->is_pcm[y * s->sps->min_pu_width + x]) {
                    int n;
                    int len      = min_pu_size >> hshift;
                    uint8_t *src = &s->frame->data[c_idx][((y << s->sps->log2_min_pu_size) >> vshift) * stride + (((x << s->sps->log2_min_pu_size) >> hshift) << s->sps->pixel_shift)];
                    uint8_t *dst = &s->sao_frame->data[c_idx][((y << s->sps->log2_min_pu_size) >> vshift) * stride + (((x << s->sps->log2_min_pu_size) >> hshift) << s->sps->pixel_shift)];
                    for (n = 0; n < (min_pu_size >> vshift); n++) {
                        memcpy(dst, src, len);
                        src += stride;
                        dst += stride;
                    }
                }
            }
        }
    }
}

static int hevc_frame_start(HEVCContext *s)
{
    HEVCLocalContext *lc = s->HEVClc;
    int ret;

    memset(s->horizontal_bs, 0, 2 * s->bs_width * (s->bs_height + 1));
    memset(s->vertical_bs,   0, 2 * s->bs_width * (s->bs_height + 1));
    memset(s->cbf_luma,      0, s->sps->min_tb_width * s->sps->min_tb_height);
    memset(s->is_pcm,        0, s->sps->min_pu_width * s->sps->min_pu_height);

    lc->start_of_tiles_x = 0;
    s->is_decoded        = 0;

    if (s->pps->tiles_enabled_flag)
        lc->end_of_tiles_x = s->pps->column_width[0] << s->sps->log2_ctb_size;

    ret = ff_hevc_set_new_ref(s, s->sps->sao_enabled ? &s->sao_frame : &s->frame,
                              s->poc);
    if (ret < 0)
        goto fail;

    av_fast_malloc(&lc->edge_emu_buffer, &lc->edge_emu_buffer_size,
                   (MAX_PB_SIZE + 7) * s->ref->frame->linesize[0]);
    if (!lc->edge_emu_buffer) {
        ret = AVERROR(ENOMEM);
        goto fail;
    }

    ret = ff_hevc_frame_rps(s);
    if (ret < 0) {
        av_log(s->avctx, AV_LOG_ERROR, "Error constructing the frame RPS.\n");
        goto fail;
    }

    av_frame_unref(s->output_frame);
    ret = ff_hevc_output_frame(s, s->output_frame, 0);
    if (ret < 0)
        goto fail;

    ff_thread_finish_setup(s->avctx);

    return 0;

fail:
    if (s->ref && s->threads_type == FF_THREAD_FRAME)
        ff_thread_report_progress(&s->ref->tf, INT_MAX, 0);
    s->ref = NULL;
    return ret;
}

static int decode_nal_unit(HEVCContext *s, const uint8_t *nal, int length)
{
    HEVCLocalContext *lc = s->HEVClc;
    GetBitContext *gb    = &lc->gb;
    int ctb_addr_ts, ret;

    ret = init_get_bits8(gb, nal, length);
    if (ret < 0)
        return ret;

    ret = hls_nal_unit(s);
    if (ret < 0) {
        av_log(s->avctx, AV_LOG_ERROR, "Invalid NAL unit %d, skipping.\n",
               s->nal_unit_type);
        if (s->avctx->err_recognition & AV_EF_EXPLODE)
            return ret;
        return 0;
    } else if (!ret)
        return 0;

    switch (s->nal_unit_type) {
    case NAL_VPS:
        ret = ff_hevc_decode_nal_vps(s);
        if (ret < 0)
            return ret;
        break;
    case NAL_SPS:
        ret = ff_hevc_decode_nal_sps(s);
        if (ret < 0)
            return ret;
        break;
    case NAL_PPS:
        ret = ff_hevc_decode_nal_pps(s);
        if (ret < 0)
            return ret;
        break;
    case NAL_SEI_PREFIX:
    case NAL_SEI_SUFFIX:
        ret = ff_hevc_decode_nal_sei(s);
        if (ret < 0)
            return ret;
        break;
    case NAL_TRAIL_R:
    case NAL_TRAIL_N:
    case NAL_TSA_N:
    case NAL_TSA_R:
    case NAL_STSA_N:
    case NAL_STSA_R:
    case NAL_BLA_W_LP:
    case NAL_BLA_W_RADL:
    case NAL_BLA_N_LP:
    case NAL_IDR_W_RADL:
    case NAL_IDR_N_LP:
    case NAL_CRA_NUT:
    case NAL_RADL_N:
    case NAL_RADL_R:
    case NAL_RASL_N:
    case NAL_RASL_R:
        ret = hls_slice_header(s);
        if (ret < 0)
            return ret;

        if (s->max_ra == INT_MAX) {
            if (s->nal_unit_type == NAL_CRA_NUT || IS_BLA(s)) {
                s->max_ra = s->poc;
            } else {
                if (IS_IDR(s))
                    s->max_ra = INT_MIN;
            }
        }

        if ((s->nal_unit_type == NAL_RASL_R || s->nal_unit_type == NAL_RASL_N) &&
            s->poc <= s->max_ra) {
            s->is_decoded = 0;
            break;
        } else {
            if (s->nal_unit_type == NAL_RASL_R && s->poc > s->max_ra)
                s->max_ra = INT_MIN;
        }

        if (s->sh.first_slice_in_pic_flag) {
            ret = hevc_frame_start(s);
            if (ret < 0)
                return ret;
        } else if (!s->ref) {
            av_log(s->avctx, AV_LOG_ERROR, "First slice in a frame missing.\n");
            return AVERROR_INVALIDDATA;
        }

        if (!s->sh.dependent_slice_segment_flag &&
            s->sh.slice_type != I_SLICE) {
            ret = ff_hevc_slice_rpl(s);
            if (ret < 0) {
                av_log(s->avctx, AV_LOG_WARNING,
                       "Error constructing the reference lists for the current slice.\n");
                if (s->avctx->err_recognition & AV_EF_EXPLODE)
                    return ret;
            }
        }

        if (s->threads_number > 1 && s->sh.num_entry_point_offsets > 0)
            ctb_addr_ts = hls_slice_data_wpp(s, nal, length);
        else
            ctb_addr_ts = hls_slice_data(s);
        if (ctb_addr_ts >= (s->sps->ctb_width * s->sps->ctb_height)) {
            s->is_decoded = 1;
            if ((s->pps->transquant_bypass_enable_flag ||
                 (s->sps->pcm.loop_filter_disable_flag && s->sps->pcm_enabled_flag)) &&
                s->sps->sao_enabled)
                restore_tqb_pixels(s);
        }

        if (ctb_addr_ts < 0)
            return ctb_addr_ts;
        break;
    case NAL_EOS_NUT:
    case NAL_EOB_NUT:
        s->seq_decode = (s->seq_decode + 1) & 0xff;
        s->max_ra     = INT_MAX;
        break;
    case NAL_AUD:
    case NAL_FD_NUT:
        break;
    default:
        av_log(s->avctx, AV_LOG_INFO,
               "Skipping NAL unit %d\n", s->nal_unit_type);
    }

    return 0;
}

/* FIXME: This is adapted from ff_h264_decode_nal, avoiding duplication
   between these functions would be nice. */
int ff_hevc_extract_rbsp(HEVCContext *s, const uint8_t *src, int length,
                         HEVCNAL *nal)
{
    int i, si, di;
    uint8_t *dst;

    s->skipped_bytes = 0;
#define STARTCODE_TEST                                                  \
        if (i + 2 < length && src[i + 1] == 0 && src[i + 2] <= 3) {     \
            if (src[i + 2] != 3) {                                      \
                /* startcode, so we must be past the end */             \
                length = i;                                             \
            }                                                           \
            break;                                                      \
        }
#if HAVE_FAST_UNALIGNED
#define FIND_FIRST_ZERO                                                 \
        if (i > 0 && !src[i])                                           \
            i--;                                                        \
        while (src[i])                                                  \
            i++
#if HAVE_FAST_64BIT
    for (i = 0; i + 1 < length; i += 9) {
        if (!((~AV_RN64A(src + i) &
               (AV_RN64A(src + i) - 0x0100010001000101ULL)) &
              0x8000800080008080ULL))
            continue;
        FIND_FIRST_ZERO;
        STARTCODE_TEST;
        i -= 7;
    }
#else
    for (i = 0; i + 1 < length; i += 5) {
        if (!((~AV_RN32A(src + i) &
               (AV_RN32A(src + i) - 0x01000101U)) &
              0x80008080U))
            continue;
        FIND_FIRST_ZERO;
        STARTCODE_TEST;
        i -= 3;
    }
#endif /* HAVE_FAST_64BIT */
#else
    for (i = 0; i + 1 < length; i += 2) {
        if (src[i])
            continue;
        if (i > 0 && src[i - 1] == 0)
            i--;
        STARTCODE_TEST;
    }
#endif /* HAVE_FAST_UNALIGNED */

    if (i >= length - 1) { // no escaped 0
        nal->data = src;
        nal->size = length;
        return length;
    }

    av_fast_malloc(&nal->rbsp_buffer, &nal->rbsp_buffer_size,
                   length + FF_INPUT_BUFFER_PADDING_SIZE);
    if (!nal->rbsp_buffer)
        return AVERROR(ENOMEM);

    dst = nal->rbsp_buffer;

    memcpy(dst, src, i);
    si = di = i;
    while (si + 2 < length) {
        // remove escapes (very rare 1:2^22)
        if (src[si + 2] > 3) {
            dst[di++] = src[si++];
            dst[di++] = src[si++];
        } else if (src[si] == 0 && src[si + 1] == 0) {
            if (src[si + 2] == 3) { // escape
                dst[di++] = 0;
                dst[di++] = 0;
                si       += 3;

                s->skipped_bytes++;
                if (s->skipped_bytes_pos_size < s->skipped_bytes) {
                    s->skipped_bytes_pos_size *= 2;
                    av_reallocp_array(&s->skipped_bytes_pos,
                            s->skipped_bytes_pos_size,
                            sizeof(*s->skipped_bytes_pos));
                    if (!s->skipped_bytes_pos)
                        return AVERROR(ENOMEM);
                }
                if (s->skipped_bytes_pos)
                    s->skipped_bytes_pos[s->skipped_bytes-1] = di - 1;
                continue;
            } else // next start code
                goto nsc;
        }

        dst[di++] = src[si++];
    }
    while (si < length)
        dst[di++] = src[si++];

nsc:
    memset(dst + di, 0, FF_INPUT_BUFFER_PADDING_SIZE);

    nal->data = dst;
    nal->size = di;
    return si;
}

static int decode_nal_units(HEVCContext *s, const uint8_t *buf, int length)
{
    int i, consumed, ret = 0;

    s->ref = NULL;
    s->eos = 0;

    /* split the input packet into NAL units, so we know the upper bound on the
     * number of slices in the frame */
    s->nb_nals = 0;
    while (length >= 4) {
        HEVCNAL *nal;
        int extract_length = 0;

        if (s->is_nalff) {
            int i;
            for (i = 0; i < s->nal_length_size; i++)
                extract_length = (extract_length << 8) | buf[i];
            buf    += s->nal_length_size;
            length -= s->nal_length_size;

            if (extract_length > length) {
                av_log(s->avctx, AV_LOG_ERROR, "Invalid NAL unit size.\n");
                ret = AVERROR_INVALIDDATA;
                goto fail;
            }
        } else {
            /* search start code */
            while (buf[0] != 0 || buf[1] != 0 || buf[2] != 1) {
                ++buf;
                --length;
                if (length < 4) {
                    av_log(s->avctx, AV_LOG_ERROR, "No start code is found.\n");
                    ret = AVERROR_INVALIDDATA;
                    goto fail;
                }
            }

            buf           += 3;
            length        -= 3;
        }

        if (!s->is_nalff)
            extract_length = length;

        if (s->nals_allocated < s->nb_nals + 1) {
            int new_size = s->nals_allocated + 1;
            HEVCNAL *tmp = av_realloc_array(s->nals, new_size, sizeof(*tmp));
            if (!tmp) {
                ret = AVERROR(ENOMEM);
                goto fail;
            }
            s->nals = tmp;
            memset(s->nals + s->nals_allocated, 0,
                   (new_size - s->nals_allocated) * sizeof(*tmp));
            av_reallocp_array(&s->skipped_bytes_nal, new_size, sizeof(*s->skipped_bytes_nal));
            av_reallocp_array(&s->skipped_bytes_pos_size_nal, new_size, sizeof(*s->skipped_bytes_pos_size_nal));
            av_reallocp_array(&s->skipped_bytes_pos_nal, new_size, sizeof(*s->skipped_bytes_pos_nal));
            s->skipped_bytes_pos_size_nal[s->nals_allocated] = 1024; // initial buffer size
            s->skipped_bytes_pos_nal[s->nals_allocated] = av_malloc_array(s->skipped_bytes_pos_size_nal[s->nals_allocated], sizeof(*s->skipped_bytes_pos));
            s->nals_allocated = new_size;
        }
        s->skipped_bytes_pos_size = s->skipped_bytes_pos_size_nal[s->nb_nals];
        s->skipped_bytes_pos = s->skipped_bytes_pos_nal[s->nb_nals];
        nal = &s->nals[s->nb_nals];

        consumed = ff_hevc_extract_rbsp(s, buf, extract_length, nal);

        s->skipped_bytes_nal[s->nb_nals] = s->skipped_bytes;
        s->skipped_bytes_pos_size_nal[s->nb_nals] = s->skipped_bytes_pos_size;
        s->skipped_bytes_pos_nal[s->nb_nals++] = s->skipped_bytes_pos;


        if (consumed < 0) {
            ret = consumed;
            goto fail;
        }

        ret = init_get_bits8(&s->HEVClc->gb, nal->data, nal->size);
        if (ret < 0)
            goto fail;
        hls_nal_unit(s);

        if (s->nal_unit_type == NAL_EOB_NUT ||
            s->nal_unit_type == NAL_EOS_NUT)
            s->eos = 1;

        buf    += consumed;
        length -= consumed;
    }

    /* parse the NAL units */
    for (i = 0; i < s->nb_nals; i++) {
        int ret;
        s->skipped_bytes = s->skipped_bytes_nal[i];
        s->skipped_bytes_pos = s->skipped_bytes_pos_nal[i];

        ret = decode_nal_unit(s, s->nals[i].data, s->nals[i].size);
        if (ret < 0) {
            av_log(s->avctx, AV_LOG_WARNING,
                   "Error parsing NAL unit #%d.\n", i);
            if (s->avctx->err_recognition & AV_EF_EXPLODE)
                goto fail;
        }
    }

fail:
    if (s->ref && s->threads_type == FF_THREAD_FRAME)
        ff_thread_report_progress(&s->ref->tf, INT_MAX, 0);

    return ret;
}

static void print_md5(void *log_ctx, int level, uint8_t md5[16])
{
    int i;
    for (i = 0; i < 16; i++)
        av_log(log_ctx, level, "%02"PRIx8, md5[i]);
}

static int verify_md5(HEVCContext *s, AVFrame *frame)
{
    const AVPixFmtDescriptor *desc = av_pix_fmt_desc_get(frame->format);
    int pixel_shift;
    int i, j;

    if (!desc)
        return AVERROR(EINVAL);

    pixel_shift = desc->comp[0].depth_minus1 > 7;

    av_log(s->avctx, AV_LOG_DEBUG, "Verifying checksum for frame with POC %d: ",
           s->poc);

    /* the checksums are LE, so we have to byteswap for >8bpp formats
     * on BE arches */
#if HAVE_BIGENDIAN
    if (pixel_shift && !s->checksum_buf) {
        av_fast_malloc(&s->checksum_buf, &s->checksum_buf_size,
                       FFMAX3(frame->linesize[0], frame->linesize[1],
                              frame->linesize[2]));
        if (!s->checksum_buf)
            return AVERROR(ENOMEM);
    }
#endif

    for (i = 0; frame->data[i]; i++) {
        int width  = s->avctx->coded_width;
        int height = s->avctx->coded_height;
        int w = (i == 1 || i == 2) ? (width  >> desc->log2_chroma_w) : width;
        int h = (i == 1 || i == 2) ? (height >> desc->log2_chroma_h) : height;
        uint8_t md5[16];

        av_md5_init(s->md5_ctx);
        for (j = 0; j < h; j++) {
            const uint8_t *src = frame->data[i] + j * frame->linesize[i];
#if HAVE_BIGENDIAN
            if (pixel_shift) {
                s->dsp.bswap16_buf((uint16_t*)s->checksum_buf,
                                   (const uint16_t*)src, w);
                src = s->checksum_buf;
            }
#endif
            av_md5_update(s->md5_ctx, src, w << pixel_shift);
        }
        av_md5_final(s->md5_ctx, md5);

        if (!memcmp(md5, s->md5[i], 16)) {
            av_log   (s->avctx, AV_LOG_DEBUG, "plane %d - correct ", i);
            print_md5(s->avctx, AV_LOG_DEBUG, md5);
            av_log   (s->avctx, AV_LOG_DEBUG, "; ");
        } else {
            av_log   (s->avctx, AV_LOG_ERROR, "mismatching checksum of plane %d - ", i);
            print_md5(s->avctx, AV_LOG_ERROR, md5);
            av_log   (s->avctx, AV_LOG_ERROR, " != ");
            print_md5(s->avctx, AV_LOG_ERROR, s->md5[i]);
            av_log   (s->avctx, AV_LOG_ERROR, "\n");
            return AVERROR_INVALIDDATA;
        }
    }

    av_log(s->avctx, AV_LOG_DEBUG, "\n");

    return 0;
}

static int hevc_decode_frame(AVCodecContext *avctx, void *data, int *got_output,
                             AVPacket *avpkt)
{
    int ret;
    HEVCContext *s = avctx->priv_data;

    if (!avpkt->size) {
        ret = ff_hevc_output_frame(s, data, 1);
        if (ret < 0)
            return ret;

        *got_output = ret;
        return 0;
    }

    s->ref = NULL;
    ret    = decode_nal_units(s, avpkt->data, avpkt->size);
    if (ret < 0)
        return ret;

    /* verify the SEI checksum */
    if (avctx->err_recognition & AV_EF_CRCCHECK && s->is_decoded &&
        avctx->err_recognition & AV_EF_EXPLODE &&
        s->is_md5) {
        ret = verify_md5(s, s->ref->frame);
        if (ret < 0) {
            ff_hevc_unref_frame(s, s->ref, ~0);
            return ret;
        }
    }
    s->is_md5 = 0;

    if (s->is_decoded) {
        av_log(avctx, AV_LOG_DEBUG, "Decoded frame with POC %d.\n", s->poc);
        s->is_decoded = 0;
    }

    if (s->output_frame->buf[0]) {
        av_frame_move_ref(data, s->output_frame);
        *got_output = 1;
    }

    return avpkt->size;
}

static int hevc_ref_frame(HEVCContext *s, HEVCFrame *dst, HEVCFrame *src)
{
    int ret;

    ret = ff_thread_ref_frame(&dst->tf, &src->tf);
    if (ret < 0)
        return ret;

    dst->tab_mvf_buf = av_buffer_ref(src->tab_mvf_buf);
    if (!dst->tab_mvf_buf)
        goto fail;
    dst->tab_mvf = src->tab_mvf;

    dst->rpl_tab_buf = av_buffer_ref(src->rpl_tab_buf);
    if (!dst->rpl_tab_buf)
        goto fail;
    dst->rpl_tab = src->rpl_tab;

    dst->rpl_buf = av_buffer_ref(src->rpl_buf);
    if (!dst->rpl_buf)
        goto fail;

    dst->poc        = src->poc;
    dst->ctb_count  = src->ctb_count;
    dst->window     = src->window;
    dst->flags      = src->flags;
    dst->sequence   = src->sequence;

    return 0;
fail:
    ff_hevc_unref_frame(s, dst, ~0);
    return AVERROR(ENOMEM);
}

static av_cold int hevc_decode_free(AVCodecContext *avctx)
{
    HEVCContext       *s = avctx->priv_data;
    HEVCLocalContext *lc = s->HEVClc;
    int i;

    pic_arrays_free(s);

    if (lc)
        av_freep(&lc->edge_emu_buffer);
    av_freep(&s->md5_ctx);

    for(i=0; i < s->nals_allocated; i++) {
        av_freep(&s->skipped_bytes_pos_nal[i]);
    }
    av_freep(&s->skipped_bytes_pos_size_nal);
    av_freep(&s->skipped_bytes_nal);
    av_freep(&s->skipped_bytes_pos_nal);

    av_freep(&s->cabac_state);

    av_frame_free(&s->tmp_frame);
    av_frame_free(&s->output_frame);

    for (i = 0; i < FF_ARRAY_ELEMS(s->DPB); i++) {
        ff_hevc_unref_frame(s, &s->DPB[i], ~0);
        av_frame_free(&s->DPB[i].frame);
    }

    for (i = 0; i < FF_ARRAY_ELEMS(s->vps_list); i++)
        av_freep(&s->vps_list[i]);
    for (i = 0; i < FF_ARRAY_ELEMS(s->sps_list); i++)
        av_buffer_unref(&s->sps_list[i]);
    for (i = 0; i < FF_ARRAY_ELEMS(s->pps_list); i++)
        av_buffer_unref(&s->pps_list[i]);

    av_freep(&s->sh.entry_point_offset);
    av_freep(&s->sh.offset);
    av_freep(&s->sh.size);

    for (i = 1; i < s->threads_number; i++) {
        lc = s->HEVClcList[i];
        if (lc) {
            av_freep(&lc->edge_emu_buffer);

            av_freep(&s->HEVClcList[i]);
            av_freep(&s->sList[i]);
        }
    }
    av_freep(&s->HEVClcList[0]);

    for (i = 0; i < s->nals_allocated; i++)
        av_freep(&s->nals[i].rbsp_buffer);
    av_freep(&s->nals);
    s->nals_allocated = 0;

    return 0;
}

static av_cold int hevc_init_context(AVCodecContext *avctx)
{
    HEVCContext *s = avctx->priv_data;
    int i;

    s->avctx = avctx;

    s->HEVClc = av_mallocz(sizeof(HEVCLocalContext));
    if (!s->HEVClc)
        goto fail;
    s->HEVClcList[0] = s->HEVClc;
    s->sList[0] = s;

    s->cabac_state = av_malloc(HEVC_CONTEXTS);
    if (!s->cabac_state)
        goto fail;

    s->tmp_frame = av_frame_alloc();
    if (!s->tmp_frame)
        goto fail;

    s->output_frame = av_frame_alloc();
    if (!s->output_frame)
        goto fail;

    for (i = 0; i < FF_ARRAY_ELEMS(s->DPB); i++) {
        s->DPB[i].frame = av_frame_alloc();
        if (!s->DPB[i].frame)
            goto fail;
        s->DPB[i].tf.f = s->DPB[i].frame;
    }

    s->max_ra = INT_MAX;

    s->md5_ctx = av_md5_alloc();
    if (!s->md5_ctx)
        goto fail;

    ff_dsputil_init(&s->dsp, avctx);

    s->context_initialized = 1;

    return 0;

fail:
    hevc_decode_free(avctx);
    return AVERROR(ENOMEM);
}

static int hevc_update_thread_context(AVCodecContext *dst,
                                      const AVCodecContext *src)
{
    HEVCContext *s  = dst->priv_data;
    HEVCContext *s0 = src->priv_data;
    int i, ret;

    if (!s->context_initialized) {
        ret = hevc_init_context(dst);
        if (ret < 0)
            return ret;
    }

    for (i = 0; i < FF_ARRAY_ELEMS(s->DPB); i++) {
        ff_hevc_unref_frame(s, &s->DPB[i], ~0);
        if (s0->DPB[i].frame->buf[0]) {
            ret = hevc_ref_frame(s, &s->DPB[i], &s0->DPB[i]);
            if (ret < 0)
                return ret;
        }
    }

    for (i = 0; i < FF_ARRAY_ELEMS(s->sps_list); i++) {
        av_buffer_unref(&s->sps_list[i]);
        if (s0->sps_list[i]) {
            s->sps_list[i] = av_buffer_ref(s0->sps_list[i]);
            if (!s->sps_list[i])
                return AVERROR(ENOMEM);
        }
    }

    for (i = 0; i < FF_ARRAY_ELEMS(s->pps_list); i++) {
        av_buffer_unref(&s->pps_list[i]);
        if (s0->pps_list[i]) {
            s->pps_list[i] = av_buffer_ref(s0->pps_list[i]);
            if (!s->pps_list[i])
                return AVERROR(ENOMEM);
        }
    }

    if (s->sps != s0->sps)
        ret = set_sps(s, s0->sps);

    s->seq_decode = s0->seq_decode;
    s->seq_output = s0->seq_output;
    s->pocTid0    = s0->pocTid0;
    s->max_ra     = s0->max_ra;

    s->is_nalff        = s0->is_nalff;
    s->nal_length_size = s0->nal_length_size;

    s->threads_number      = s0->threads_number;
    s->threads_type        = s0->threads_type;

    if (s0->eos) {
        s->seq_decode = (s->seq_decode + 1) & 0xff;
        s->max_ra = INT_MAX;
    }

    return 0;
}

static int hevc_decode_extradata(HEVCContext *s)
{
    AVCodecContext *avctx = s->avctx;
    GetByteContext gb;
    int ret;

    bytestream2_init(&gb, avctx->extradata, avctx->extradata_size);

    if (avctx->extradata_size > 3 &&
        (avctx->extradata[0] || avctx->extradata[1] ||
         avctx->extradata[2] > 1)) {
        /* It seems the extradata is encoded as hvcC format.
         * Temporarily, we support configurationVersion==0 until 14496-15 3rd
         * finalized. When finalized, configurationVersion will be 1 and we
         * can recognize hvcC by checking if avctx->extradata[0]==1 or not. */
        int i, j, num_arrays, nal_len_size;

        s->is_nalff = 1;

        bytestream2_skip(&gb, 21);
        nal_len_size = (bytestream2_get_byte(&gb) & 3) + 1;
        num_arrays   = bytestream2_get_byte(&gb);

        /* nal units in the hvcC always have length coded with 2 bytes,
         * so put a fake nal_length_size = 2 while parsing them */
        s->nal_length_size = 2;

        /* Decode nal units from hvcC. */
        for (i = 0; i < num_arrays; i++) {
            int type = bytestream2_get_byte(&gb) & 0x3f;
            int cnt  = bytestream2_get_be16(&gb);

            for (j = 0; j < cnt; j++) {
                // +2 for the nal size field
                int nalsize = bytestream2_peek_be16(&gb) + 2;
                if (bytestream2_get_bytes_left(&gb) < nalsize) {
                    av_log(s->avctx, AV_LOG_ERROR,
                           "Invalid NAL unit size in extradata.\n");
                    return AVERROR_INVALIDDATA;
                }

                ret = decode_nal_units(s, gb.buffer, nalsize);
                if (ret < 0) {
                    av_log(avctx, AV_LOG_ERROR,
                           "Decoding nal unit %d %d from hvcC failed\n",
                           type, i);
                    return ret;
                }
                bytestream2_skip(&gb, nalsize);
            }
        }

        /* Now store right nal length size, that will be used to parse
         * all other nals */
        s->nal_length_size = nal_len_size;
    } else {
        s->is_nalff = 0;
        ret = decode_nal_units(s, avctx->extradata, avctx->extradata_size);
        if (ret < 0)
            return ret;
    }
    return 0;
}

static av_cold int hevc_decode_init(AVCodecContext *avctx)
{
    HEVCContext *s = avctx->priv_data;
    int ret;

    ff_init_cabac_states();

    avctx->internal->allocate_progress = 1;

    ret = hevc_init_context(avctx);
    if (ret < 0)
        return ret;

    s->enable_parallel_tiles = 0;
    s->picture_struct = 0;

    if(avctx->active_thread_type & FF_THREAD_SLICE)
        s->threads_number = avctx->thread_count;
    else
        s->threads_number = 1;

    if (avctx->extradata_size > 0 && avctx->extradata) {
        ret = hevc_decode_extradata(s);
        if (ret < 0) {
            hevc_decode_free(avctx);
            return ret;
        }
    }

    if((avctx->active_thread_type & FF_THREAD_FRAME) && avctx->thread_count > 1)
            s->threads_type = FF_THREAD_FRAME;
        else
            s->threads_type = FF_THREAD_SLICE;

    return 0;
}

static av_cold int hevc_init_thread_copy(AVCodecContext *avctx)
{
    HEVCContext *s = avctx->priv_data;
    int ret;

    memset(s, 0, sizeof(*s));

    ret = hevc_init_context(avctx);
    if (ret < 0)
        return ret;

    return 0;
}

static void hevc_decode_flush(AVCodecContext *avctx)
{
    HEVCContext *s = avctx->priv_data;
    ff_hevc_flush_dpb(s);
    s->max_ra = INT_MAX;
}

#define OFFSET(x) offsetof(HEVCContext, x)
#define PAR (AV_OPT_FLAG_DECODING_PARAM | AV_OPT_FLAG_VIDEO_PARAM)
static const AVOption options[] = {
    { "apply_defdispwin", "Apply default display window from VUI", OFFSET(apply_defdispwin),
        AV_OPT_TYPE_INT, {.i64 = 0}, 0, 1, PAR },
    { "strict-displaywin", "stricly apply default display window size", OFFSET(apply_defdispwin),
        AV_OPT_TYPE_INT, {.i64 = 0}, 0, 1, PAR },
    { NULL },
};

static const AVClass hevc_decoder_class = {
    .class_name = "HEVC decoder",
    .item_name  = av_default_item_name,
    .option     = options,
    .version    = LIBAVUTIL_VERSION_INT,
};

AVCodec ff_hevc_decoder = {
    .name                  = "hevc",
    .long_name             = NULL_IF_CONFIG_SMALL("HEVC (High Efficiency Video Coding)"),
    .type                  = AVMEDIA_TYPE_VIDEO,
    .id                    = AV_CODEC_ID_HEVC,
    .priv_data_size        = sizeof(HEVCContext),
    .priv_class            = &hevc_decoder_class,
    .init                  = hevc_decode_init,
    .close                 = hevc_decode_free,
    .decode                = hevc_decode_frame,
    .flush                 = hevc_decode_flush,
    .update_thread_context = hevc_update_thread_context,
    .init_thread_copy      = hevc_init_thread_copy,
    .capabilities          = CODEC_CAP_DR1 | CODEC_CAP_DELAY |
                             CODEC_CAP_SLICE_THREADS | CODEC_CAP_FRAME_THREADS,
};<|MERGE_RESOLUTION|>--- conflicted
+++ resolved
@@ -1026,12 +1026,8 @@
         y_off >= pic_height - block_h - ff_hevc_qpel_extra_after[my]) {
         int offset = extra_top * srcstride + (extra_left << s->sps->pixel_shift);
 
-<<<<<<< HEAD
-        s->vdsp.emulated_edge_mc(lc->edge_emu_buffer, srcstride, src - offset, srcstride,
-=======
         s->vdsp.emulated_edge_mc(lc->edge_emu_buffer, src - offset,
                                  srcstride, srcstride,
->>>>>>> 458446ac
                                  block_w + ff_hevc_qpel_extra[mx],
                                  block_h + ff_hevc_qpel_extra[my],
                                  x_off - extra_left, y_off - extra_top,
@@ -1082,12 +1078,8 @@
         int offset1 = EPEL_EXTRA_BEFORE * (src1stride + (1 << s->sps->pixel_shift));
         int offset2 = EPEL_EXTRA_BEFORE * (src2stride + (1 << s->sps->pixel_shift));
 
-<<<<<<< HEAD
-        s->vdsp.emulated_edge_mc(lc->edge_emu_buffer, src1stride, src1 - offset1, src1stride,
-=======
         s->vdsp.emulated_edge_mc(lc->edge_emu_buffer, src1 - offset1,
                                  src1stride, src1stride,
->>>>>>> 458446ac
                                  block_w + EPEL_EXTRA, block_h + EPEL_EXTRA,
                                  x_off - EPEL_EXTRA_BEFORE,
                                  y_off - EPEL_EXTRA_BEFORE,
@@ -1097,12 +1089,8 @@
         s->hevcdsp.put_hevc_epel[!!my][!!mx](dst1, dststride, src1, src1stride,
                                              block_w, block_h, mx, my, lc->mc_buffer);
 
-<<<<<<< HEAD
-        s->vdsp.emulated_edge_mc(lc->edge_emu_buffer, src2stride, src2 - offset2, src2stride,
-=======
         s->vdsp.emulated_edge_mc(lc->edge_emu_buffer, src2 - offset2,
                                  src2stride, src2stride,
->>>>>>> 458446ac
                                  block_w + EPEL_EXTRA, block_h + EPEL_EXTRA,
                                  x_off - EPEL_EXTRA_BEFORE,
                                  y_off - EPEL_EXTRA_BEFORE,
