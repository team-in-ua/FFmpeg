--- conflicted
+++ resolved
@@ -1290,12 +1290,8 @@
     int width, height;
 
     /**
-<<<<<<< HEAD
-     * Bitstream width / height, may be different from width/height if lowres enabled.
-=======
      * Bitstream width / height, may be different from width/height e.g. when
-     * the decoded frame is cropped before being output.
->>>>>>> 9de9b828
+     * the decoded frame is cropped before being output or lowres is enabled.
      * - encoding: unused
      * - decoding: May be set by the user before opening the decoder if known
      *             e.g. from the container. During decoding, the decoder may
