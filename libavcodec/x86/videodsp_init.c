/*
 * Copyright (C) 2002-2012 Michael Niedermayer
 * Copyright (C) 2012 Ronald S. Bultje
 *
 * This file is part of FFmpeg.
 *
 * FFmpeg is free software; you can redistribute it and/or
 * modify it under the terms of the GNU Lesser General Public
 * License as published by the Free Software Foundation; either
 * version 2.1 of the License, or (at your option) any later version.
 *
 * FFmpeg is distributed in the hope that it will be useful,
 * but WITHOUT ANY WARRANTY; without even the implied warranty of
 * MERCHANTABILITY or FITNESS FOR A PARTICULAR PURPOSE.  See the GNU
 * Lesser General Public License for more details.
 *
 * You should have received a copy of the GNU Lesser General Public
 * License along with FFmpeg; if not, write to the Free Software
 * Foundation, Inc., 51 Franklin Street, Fifth Floor, Boston, MA 02110-1301 USA
 */

#include "config.h"
#include "libavutil/attributes.h"
#include "libavutil/avassert.h"
#include "libavutil/common.h"
#include "libavutil/cpu.h"
#include "libavutil/mem.h"
#include "libavutil/x86/asm.h"
#include "libavutil/x86/cpu.h"
#include "libavcodec/videodsp.h"

#if HAVE_YASM
typedef void emu_edge_vfix_func(uint8_t *dst, x86_reg dst_stride,
                                const uint8_t *src, x86_reg src_stride,
                                x86_reg start_y, x86_reg end_y, x86_reg bh);
typedef void emu_edge_vvar_func(uint8_t *dst, x86_reg dst_stride,
                                const uint8_t *src, x86_reg src_stride,
                                x86_reg start_y, x86_reg end_y, x86_reg bh,
                                x86_reg w);

extern emu_edge_vfix_func ff_emu_edge_vfix1_mmx;
extern emu_edge_vfix_func ff_emu_edge_vfix2_mmx;
extern emu_edge_vfix_func ff_emu_edge_vfix3_mmx;
extern emu_edge_vfix_func ff_emu_edge_vfix4_mmx;
extern emu_edge_vfix_func ff_emu_edge_vfix5_mmx;
extern emu_edge_vfix_func ff_emu_edge_vfix6_mmx;
extern emu_edge_vfix_func ff_emu_edge_vfix7_mmx;
extern emu_edge_vfix_func ff_emu_edge_vfix8_mmx;
extern emu_edge_vfix_func ff_emu_edge_vfix9_mmx;
extern emu_edge_vfix_func ff_emu_edge_vfix10_mmx;
extern emu_edge_vfix_func ff_emu_edge_vfix11_mmx;
extern emu_edge_vfix_func ff_emu_edge_vfix12_mmx;
extern emu_edge_vfix_func ff_emu_edge_vfix13_mmx;
extern emu_edge_vfix_func ff_emu_edge_vfix14_mmx;
extern emu_edge_vfix_func ff_emu_edge_vfix15_mmx;
extern emu_edge_vfix_func ff_emu_edge_vfix16_mmx;
extern emu_edge_vfix_func ff_emu_edge_vfix17_mmx;
extern emu_edge_vfix_func ff_emu_edge_vfix18_mmx;
extern emu_edge_vfix_func ff_emu_edge_vfix19_mmx;
extern emu_edge_vfix_func ff_emu_edge_vfix20_mmx;
extern emu_edge_vfix_func ff_emu_edge_vfix21_mmx;
extern emu_edge_vfix_func ff_emu_edge_vfix22_mmx;
#if ARCH_X86_32
static emu_edge_vfix_func *vfixtbl_mmx[22] = {
    &ff_emu_edge_vfix1_mmx,  &ff_emu_edge_vfix2_mmx,  &ff_emu_edge_vfix3_mmx,
    &ff_emu_edge_vfix4_mmx,  &ff_emu_edge_vfix5_mmx,  &ff_emu_edge_vfix6_mmx,
    &ff_emu_edge_vfix7_mmx,  &ff_emu_edge_vfix8_mmx,  &ff_emu_edge_vfix9_mmx,
    &ff_emu_edge_vfix10_mmx, &ff_emu_edge_vfix11_mmx, &ff_emu_edge_vfix12_mmx,
    &ff_emu_edge_vfix13_mmx, &ff_emu_edge_vfix14_mmx, &ff_emu_edge_vfix15_mmx,
    &ff_emu_edge_vfix16_mmx, &ff_emu_edge_vfix17_mmx, &ff_emu_edge_vfix18_mmx,
    &ff_emu_edge_vfix19_mmx, &ff_emu_edge_vfix20_mmx, &ff_emu_edge_vfix21_mmx,
    &ff_emu_edge_vfix22_mmx
};
#endif
extern emu_edge_vvar_func ff_emu_edge_vvar_mmx;
extern emu_edge_vfix_func ff_emu_edge_vfix16_sse;
extern emu_edge_vfix_func ff_emu_edge_vfix17_sse;
extern emu_edge_vfix_func ff_emu_edge_vfix18_sse;
extern emu_edge_vfix_func ff_emu_edge_vfix19_sse;
extern emu_edge_vfix_func ff_emu_edge_vfix20_sse;
extern emu_edge_vfix_func ff_emu_edge_vfix21_sse;
extern emu_edge_vfix_func ff_emu_edge_vfix22_sse;
static emu_edge_vfix_func *vfixtbl_sse[22] = {
    ff_emu_edge_vfix1_mmx,  ff_emu_edge_vfix2_mmx,  ff_emu_edge_vfix3_mmx,
    ff_emu_edge_vfix4_mmx,  ff_emu_edge_vfix5_mmx,  ff_emu_edge_vfix6_mmx,
    ff_emu_edge_vfix7_mmx,  ff_emu_edge_vfix8_mmx,  ff_emu_edge_vfix9_mmx,
    ff_emu_edge_vfix10_mmx, ff_emu_edge_vfix11_mmx, ff_emu_edge_vfix12_mmx,
    ff_emu_edge_vfix13_mmx, ff_emu_edge_vfix14_mmx, ff_emu_edge_vfix15_mmx,
    ff_emu_edge_vfix16_sse, ff_emu_edge_vfix17_sse, ff_emu_edge_vfix18_sse,
    ff_emu_edge_vfix19_sse, ff_emu_edge_vfix20_sse, ff_emu_edge_vfix21_sse,
    ff_emu_edge_vfix22_sse
};
extern emu_edge_vvar_func ff_emu_edge_vvar_sse;

typedef void emu_edge_hfix_func(uint8_t *dst, x86_reg dst_stride,
                                x86_reg start_x, x86_reg bh);
typedef void emu_edge_hvar_func(uint8_t *dst, x86_reg dst_stride,
                                x86_reg start_x, x86_reg n_words, x86_reg bh);

extern emu_edge_hfix_func ff_emu_edge_hfix2_mmx;
extern emu_edge_hfix_func ff_emu_edge_hfix4_mmx;
extern emu_edge_hfix_func ff_emu_edge_hfix6_mmx;
extern emu_edge_hfix_func ff_emu_edge_hfix8_mmx;
extern emu_edge_hfix_func ff_emu_edge_hfix10_mmx;
extern emu_edge_hfix_func ff_emu_edge_hfix12_mmx;
extern emu_edge_hfix_func ff_emu_edge_hfix14_mmx;
extern emu_edge_hfix_func ff_emu_edge_hfix16_mmx;
extern emu_edge_hfix_func ff_emu_edge_hfix18_mmx;
extern emu_edge_hfix_func ff_emu_edge_hfix20_mmx;
extern emu_edge_hfix_func ff_emu_edge_hfix22_mmx;
#if ARCH_X86_32
static emu_edge_hfix_func *hfixtbl_mmx[11] = {
    ff_emu_edge_hfix2_mmx,  ff_emu_edge_hfix4_mmx,  ff_emu_edge_hfix6_mmx,
    ff_emu_edge_hfix8_mmx,  ff_emu_edge_hfix10_mmx, ff_emu_edge_hfix12_mmx,
    ff_emu_edge_hfix14_mmx, ff_emu_edge_hfix16_mmx, ff_emu_edge_hfix18_mmx,
    ff_emu_edge_hfix20_mmx, ff_emu_edge_hfix22_mmx
};
#endif
extern emu_edge_hvar_func ff_emu_edge_hvar_mmx;
extern emu_edge_hfix_func ff_emu_edge_hfix16_sse2;
extern emu_edge_hfix_func ff_emu_edge_hfix18_sse2;
extern emu_edge_hfix_func ff_emu_edge_hfix20_sse2;
extern emu_edge_hfix_func ff_emu_edge_hfix22_sse2;
static emu_edge_hfix_func *hfixtbl_sse2[11] = {
    ff_emu_edge_hfix2_mmx,  ff_emu_edge_hfix4_mmx,  ff_emu_edge_hfix6_mmx,
    ff_emu_edge_hfix8_mmx,  ff_emu_edge_hfix10_mmx, ff_emu_edge_hfix12_mmx,
    ff_emu_edge_hfix14_mmx, ff_emu_edge_hfix16_sse2, ff_emu_edge_hfix18_sse2,
    ff_emu_edge_hfix20_sse2, ff_emu_edge_hfix22_sse2
};
extern emu_edge_hvar_func ff_emu_edge_hvar_sse2;

static av_always_inline void emulated_edge_mc(uint8_t *dst, const uint8_t *src,
                                              ptrdiff_t dst_stride,
                                              ptrdiff_t src_stride,
                                              x86_reg block_w, x86_reg block_h,
                                              x86_reg src_x, x86_reg src_y,
                                              x86_reg w, x86_reg h,
                                              emu_edge_vfix_func **vfix_tbl,
                                              emu_edge_vvar_func *v_extend_var,
                                              emu_edge_hfix_func **hfix_tbl,
                                              emu_edge_hvar_func *h_extend_var)
{
    x86_reg start_y, start_x, end_y, end_x, src_y_add = 0, p;

    if (!w || !h)
        return;

    if (src_y >= h) {
        src -= src_y*src_stride;
        src_y_add = h - 1;
        src_y     = h - 1;
    } else if (src_y <= -block_h) {
        src -= src_y*src_stride;
        src_y_add = 1 - block_h;
        src_y     = 1 - block_h;
    }
    if (src_x >= w) {
        src   += w - 1 - src_x;
        src_x  = w - 1;
    } else if (src_x <= -block_w) {
        src   += 1 - block_w - src_x;
        src_x  = 1 - block_w;
    }

    start_y = FFMAX(0, -src_y);
    start_x = FFMAX(0, -src_x);
    end_y   = FFMIN(block_h, h-src_y);
    end_x   = FFMIN(block_w, w-src_x);
    av_assert2(start_x < end_x && block_w > 0);
    av_assert2(start_y < end_y && block_h > 0);

    // fill in the to-be-copied part plus all above/below
    src += (src_y_add + start_y) * src_stride + start_x;
    w = end_x - start_x;
    if (w <= 22) {
        vfix_tbl[w - 1](dst + start_x, dst_stride, src, src_stride,
                        start_y, end_y, block_h);
    } else {
        v_extend_var(dst + start_x, dst_stride, src, src_stride,
                     start_y, end_y, block_h, w);
    }

    // fill left
    if (start_x) {
        if (start_x <= 22) {
            hfix_tbl[(start_x - 1) >> 1](dst, dst_stride, start_x, block_h);
        } else {
            h_extend_var(dst, dst_stride,
                         start_x, (start_x + 1) >> 1, block_h);
        }
    }

    // fill right
    p = block_w - end_x;
    if (p) {
        if (p <= 22) {
            hfix_tbl[(p - 1) >> 1](dst + end_x - (p & 1), dst_stride,
                                   -!(p & 1), block_h);
        } else {
            h_extend_var(dst + end_x - (p & 1), dst_stride,
                         -!(p & 1), (p + 1) >> 1, block_h);
        }
    }
}

#if ARCH_X86_32
static av_noinline void emulated_edge_mc_mmx(uint8_t *buf, const uint8_t *src,
                                             ptrdiff_t buf_stride,
                                             ptrdiff_t src_stride,
                                             int block_w, int block_h,
                                             int src_x, int src_y, int w, int h)
{
    emulated_edge_mc(buf, src, buf_stride, src_stride, block_w, block_h,
                     src_x, src_y, w, h, vfixtbl_mmx, &ff_emu_edge_vvar_mmx,
                     hfixtbl_mmx, &ff_emu_edge_hvar_mmx);
}

static av_noinline void emulated_edge_mc_sse(uint8_t *buf, const uint8_t *src,
                                             ptrdiff_t buf_stride,
                                             ptrdiff_t src_stride,
                                             int block_w, int block_h,
                                             int src_x, int src_y, int w, int h)
{
    emulated_edge_mc(buf, src, buf_stride, src_stride, block_w, block_h,
                     src_x, src_y, w, h, vfixtbl_sse, &ff_emu_edge_vvar_sse,
                     hfixtbl_mmx, &ff_emu_edge_hvar_mmx);
}
#endif

static av_noinline void emulated_edge_mc_sse2(uint8_t *buf, const uint8_t *src,
                                              ptrdiff_t buf_stride,
                                              ptrdiff_t src_stride,
                                              int block_w, int block_h,
<<<<<<< HEAD
                                              int src_x, int src_y, int w, int h)
{
    emulated_edge_mc(buf, src, buf_stride, src_stride, block_w, block_h,
                     src_x, src_y, w, h, vfixtbl_sse, &ff_emu_edge_vvar_sse,
=======
                                              int src_x, int src_y, int w,
                                              int h)
{
    emulated_edge_mc(buf, src, buf_stride, src_stride, block_w, block_h, src_x,
                     src_y, w, h, vfixtbl_sse, &ff_emu_edge_vvar_sse,
>>>>>>> 51daafb0
                     hfixtbl_sse2, &ff_emu_edge_hvar_sse2);
}
#endif /* HAVE_YASM */

void ff_prefetch_mmxext(uint8_t *buf, ptrdiff_t stride, int h);
void ff_prefetch_3dnow(uint8_t *buf, ptrdiff_t stride, int h);

av_cold void ff_videodsp_init_x86(VideoDSPContext *ctx, int bpc)
{
#if HAVE_YASM
    int cpu_flags = av_get_cpu_flags();

#if ARCH_X86_32
    if (EXTERNAL_MMX(cpu_flags) && bpc <= 8) {
        ctx->emulated_edge_mc = emulated_edge_mc_mmx;
    }
    if (EXTERNAL_AMD3DNOW(cpu_flags)) {
        ctx->prefetch = ff_prefetch_3dnow;
    }
#endif /* ARCH_X86_32 */
    if (EXTERNAL_MMXEXT(cpu_flags)) {
        ctx->prefetch = ff_prefetch_mmxext;
    }
#if ARCH_X86_32
    if (EXTERNAL_SSE(cpu_flags) && bpc <= 8) {
        ctx->emulated_edge_mc = emulated_edge_mc_sse;
    }
#endif /* ARCH_X86_32 */
    if (EXTERNAL_SSE2(cpu_flags) && bpc <= 8) {
        ctx->emulated_edge_mc = emulated_edge_mc_sse2;
    }
#endif /* HAVE_YASM */
}<|MERGE_RESOLUTION|>--- conflicted
+++ resolved
@@ -231,18 +231,11 @@
                                               ptrdiff_t buf_stride,
                                               ptrdiff_t src_stride,
                                               int block_w, int block_h,
-<<<<<<< HEAD
-                                              int src_x, int src_y, int w, int h)
+                                              int src_x, int src_y, int w,
+                                              int h)
 {
     emulated_edge_mc(buf, src, buf_stride, src_stride, block_w, block_h,
                      src_x, src_y, w, h, vfixtbl_sse, &ff_emu_edge_vvar_sse,
-=======
-                                              int src_x, int src_y, int w,
-                                              int h)
-{
-    emulated_edge_mc(buf, src, buf_stride, src_stride, block_w, block_h, src_x,
-                     src_y, w, h, vfixtbl_sse, &ff_emu_edge_vvar_sse,
->>>>>>> 51daafb0
                      hfixtbl_sse2, &ff_emu_edge_hvar_sse2);
 }
 #endif /* HAVE_YASM */
