/*
 * H.26L/H.264/AVC/JVT/14496-10/... parameter set decoding
 * Copyright (c) 2003 Michael Niedermayer <michaelni@gmx.at>
 *
 * This file is part of FFmpeg.
 *
 * FFmpeg is free software; you can redistribute it and/or
 * modify it under the terms of the GNU Lesser General Public
 * License as published by the Free Software Foundation; either
 * version 2.1 of the License, or (at your option) any later version.
 *
 * FFmpeg is distributed in the hope that it will be useful,
 * but WITHOUT ANY WARRANTY; without even the implied warranty of
 * MERCHANTABILITY or FITNESS FOR A PARTICULAR PURPOSE.  See the GNU
 * Lesser General Public License for more details.
 *
 * You should have received a copy of the GNU Lesser General Public
 * License along with FFmpeg; if not, write to the Free Software
 * Foundation, Inc., 51 Franklin Street, Fifth Floor, Boston, MA 02110-1301 USA
 */

/**
 * @file
 * H.264 / AVC / MPEG4 part10 parameter set decoding.
 * @author Michael Niedermayer <michaelni@gmx.at>
 */

#include "libavutil/imgutils.h"
#include "internal.h"
#include "dsputil.h"
#include "avcodec.h"
#include "h264.h"
#include "h264data.h" //FIXME FIXME FIXME (just for zigzag_scan)
#include "golomb.h"


//#undef NDEBUG
#include <assert.h>

static const AVRational pixel_aspect[17]={
 {0, 1},
 {1, 1},
 {12, 11},
 {10, 11},
 {16, 11},
 {40, 33},
 {24, 11},
 {20, 11},
 {32, 11},
 {80, 33},
 {18, 11},
 {15, 11},
 {64, 33},
 {160,99},
 {4, 3},
 {3, 2},
 {2, 1},
};

#define QP(qP,depth) ( (qP)+6*((depth)-8) )

#define CHROMA_QP_TABLE_END(d) \
     QP(0,d),  QP(1,d),  QP(2,d),  QP(3,d),  QP(4,d),  QP(5,d),\
     QP(6,d),  QP(7,d),  QP(8,d),  QP(9,d), QP(10,d), QP(11,d),\
    QP(12,d), QP(13,d), QP(14,d), QP(15,d), QP(16,d), QP(17,d),\
    QP(18,d), QP(19,d), QP(20,d), QP(21,d), QP(22,d), QP(23,d),\
    QP(24,d), QP(25,d), QP(26,d), QP(27,d), QP(28,d), QP(29,d),\
    QP(29,d), QP(30,d), QP(31,d), QP(32,d), QP(32,d), QP(33,d),\
    QP(34,d), QP(34,d), QP(35,d), QP(35,d), QP(36,d), QP(36,d),\
    QP(37,d), QP(37,d), QP(37,d), QP(38,d), QP(38,d), QP(38,d),\
    QP(39,d), QP(39,d), QP(39,d), QP(39,d)

const uint8_t ff_h264_chroma_qp[5][QP_MAX_NUM+1] = {
    {
        CHROMA_QP_TABLE_END(8)
    },
    {
        0, 1, 2, 3, 4, 5,
        CHROMA_QP_TABLE_END(9)
    },
    {
        0, 1, 2, 3,  4,  5,
        6, 7, 8, 9, 10, 11,
        CHROMA_QP_TABLE_END(10)
    },
    {
        0,  1, 2, 3,  4,  5,
        6,  7, 8, 9, 10, 11,
        12,13,14,15, 16, 17,
        CHROMA_QP_TABLE_END(11)
    },
    {
        0,  1, 2, 3,  4,  5,
        6,  7, 8, 9, 10, 11,
        12,13,14,15, 16, 17,
        18,19,20,21, 22, 23,
        CHROMA_QP_TABLE_END(12)
    },
};

static const uint8_t default_scaling4[2][16]={
{   6,13,20,28,
   13,20,28,32,
   20,28,32,37,
   28,32,37,42
},{
   10,14,20,24,
   14,20,24,27,
   20,24,27,30,
   24,27,30,34
}};

static const uint8_t default_scaling8[2][64]={
{   6,10,13,16,18,23,25,27,
   10,11,16,18,23,25,27,29,
   13,16,18,23,25,27,29,31,
   16,18,23,25,27,29,31,33,
   18,23,25,27,29,31,33,36,
   23,25,27,29,31,33,36,38,
   25,27,29,31,33,36,38,40,
   27,29,31,33,36,38,40,42
},{
    9,13,15,17,19,21,22,24,
   13,13,17,19,21,22,24,25,
   15,17,19,21,22,24,25,27,
   17,19,21,22,24,25,27,28,
   19,21,22,24,25,27,28,30,
   21,22,24,25,27,28,30,32,
   22,24,25,27,28,30,32,33,
   24,25,27,28,30,32,33,35
}};

static inline int decode_hrd_parameters(H264Context *h, SPS *sps){
    MpegEncContext * const s = &h->s;
    int cpb_count, i;
    cpb_count = get_ue_golomb_31(&s->gb) + 1;

    if(cpb_count > 32U){
        av_log(h->s.avctx, AV_LOG_ERROR, "cpb_count %d invalid\n", cpb_count);
        return -1;
    }

    get_bits(&s->gb, 4); /* bit_rate_scale */
    get_bits(&s->gb, 4); /* cpb_size_scale */
    for(i=0; i<cpb_count; i++){
        get_ue_golomb_long(&s->gb); /* bit_rate_value_minus1 */
        get_ue_golomb_long(&s->gb); /* cpb_size_value_minus1 */
        get_bits1(&s->gb);     /* cbr_flag */
    }
    sps->initial_cpb_removal_delay_length = get_bits(&s->gb, 5) + 1;
    sps->cpb_removal_delay_length = get_bits(&s->gb, 5) + 1;
    sps->dpb_output_delay_length = get_bits(&s->gb, 5) + 1;
    sps->time_offset_length = get_bits(&s->gb, 5);
    sps->cpb_cnt = cpb_count;
    return 0;
}

static inline int decode_vui_parameters(H264Context *h, SPS *sps){
    MpegEncContext * const s = &h->s;
    int aspect_ratio_info_present_flag;
    unsigned int aspect_ratio_idc;

    aspect_ratio_info_present_flag= get_bits1(&s->gb);

    if( aspect_ratio_info_present_flag ) {
        aspect_ratio_idc= get_bits(&s->gb, 8);
        if( aspect_ratio_idc == EXTENDED_SAR ) {
            sps->sar.num= get_bits(&s->gb, 16);
            sps->sar.den= get_bits(&s->gb, 16);
        }else if(aspect_ratio_idc < FF_ARRAY_ELEMS(pixel_aspect)){
            sps->sar=  pixel_aspect[aspect_ratio_idc];
        }else{
            av_log(h->s.avctx, AV_LOG_ERROR, "illegal aspect ratio\n");
            return -1;
        }
    }else{
        sps->sar.num=
        sps->sar.den= 0;
    }
//            s->avctx->aspect_ratio= sar_width*s->width / (float)(s->height*sar_height);

    if(get_bits1(&s->gb)){      /* overscan_info_present_flag */
        get_bits1(&s->gb);      /* overscan_appropriate_flag */
    }

    sps->video_signal_type_present_flag = get_bits1(&s->gb);
    if(sps->video_signal_type_present_flag){
        get_bits(&s->gb, 3);    /* video_format */
        sps->full_range = get_bits1(&s->gb); /* video_full_range_flag */

        sps->colour_description_present_flag = get_bits1(&s->gb);
        if(sps->colour_description_present_flag){
            sps->color_primaries = get_bits(&s->gb, 8); /* colour_primaries */
            sps->color_trc       = get_bits(&s->gb, 8); /* transfer_characteristics */
            sps->colorspace      = get_bits(&s->gb, 8); /* matrix_coefficients */
            if (sps->color_primaries >= AVCOL_PRI_NB)
                sps->color_primaries  = AVCOL_PRI_UNSPECIFIED;
            if (sps->color_trc >= AVCOL_TRC_NB)
                sps->color_trc  = AVCOL_TRC_UNSPECIFIED;
            if (sps->colorspace >= AVCOL_SPC_NB)
                sps->colorspace  = AVCOL_SPC_UNSPECIFIED;
        }
    }

    if(get_bits1(&s->gb)){      /* chroma_location_info_present_flag */
        s->avctx->chroma_sample_location = get_ue_golomb(&s->gb)+1;  /* chroma_sample_location_type_top_field */
        get_ue_golomb(&s->gb);  /* chroma_sample_location_type_bottom_field */
    }

    sps->timing_info_present_flag = get_bits1(&s->gb);
    if(sps->timing_info_present_flag){
        sps->num_units_in_tick = get_bits_long(&s->gb, 32);
        sps->time_scale = get_bits_long(&s->gb, 32);
        if(!sps->num_units_in_tick || !sps->time_scale){
            av_log(h->s.avctx, AV_LOG_ERROR, "time_scale/num_units_in_tick invalid or unsupported (%d/%d)\n", sps->time_scale, sps->num_units_in_tick);
            return -1;
        }
        sps->fixed_frame_rate_flag = get_bits1(&s->gb);
    }

    sps->nal_hrd_parameters_present_flag = get_bits1(&s->gb);
    if(sps->nal_hrd_parameters_present_flag)
        if(decode_hrd_parameters(h, sps) < 0)
            return -1;
    sps->vcl_hrd_parameters_present_flag = get_bits1(&s->gb);
    if(sps->vcl_hrd_parameters_present_flag)
        if(decode_hrd_parameters(h, sps) < 0)
            return -1;
    if(sps->nal_hrd_parameters_present_flag || sps->vcl_hrd_parameters_present_flag)
        get_bits1(&s->gb);     /* low_delay_hrd_flag */
    sps->pic_struct_present_flag = get_bits1(&s->gb);

    sps->bitstream_restriction_flag = get_bits1(&s->gb);
    if(sps->bitstream_restriction_flag){
        get_bits1(&s->gb);     /* motion_vectors_over_pic_boundaries_flag */
        get_ue_golomb(&s->gb); /* max_bytes_per_pic_denom */
        get_ue_golomb(&s->gb); /* max_bits_per_mb_denom */
        get_ue_golomb(&s->gb); /* log2_max_mv_length_horizontal */
        get_ue_golomb(&s->gb); /* log2_max_mv_length_vertical */
        sps->num_reorder_frames= get_ue_golomb(&s->gb);
        get_ue_golomb(&s->gb); /*max_dec_frame_buffering*/

        if(s->gb.size_in_bits < get_bits_count(&s->gb)){
            av_log(h->s.avctx, AV_LOG_ERROR, "Overread VUI by %d bits\n", get_bits_count(&s->gb) - s->gb.size_in_bits);
            sps->num_reorder_frames=0;
            sps->bitstream_restriction_flag= 0;
        }

        if(sps->num_reorder_frames > 16U /*max_dec_frame_buffering || max_dec_frame_buffering > 16*/){
            av_log(h->s.avctx, AV_LOG_ERROR, "illegal num_reorder_frames %d\n", sps->num_reorder_frames);
            return -1;
        }
    }

    return 0;
}

static void decode_scaling_list(H264Context *h, uint8_t *factors, int size,
                                const uint8_t *jvt_list, const uint8_t *fallback_list){
    MpegEncContext * const s = &h->s;
    int i, last = 8, next = 8;
    const uint8_t *scan = size == 16 ? zigzag_scan : ff_zigzag_direct;
    if(!get_bits1(&s->gb)) /* matrix not written, we use the predicted one */
        memcpy(factors, fallback_list, size*sizeof(uint8_t));
    else
    for(i=0;i<size;i++){
        if(next)
            next = (last + get_se_golomb(&s->gb)) & 0xff;
        if(!i && !next){ /* matrix not written, we use the preset one */
            memcpy(factors, jvt_list, size*sizeof(uint8_t));
            break;
        }
        last = factors[scan[i]] = next ? next : last;
    }
}

static void decode_scaling_matrices(H264Context *h, SPS *sps, PPS *pps, int is_sps,
                                   uint8_t (*scaling_matrix4)[16], uint8_t (*scaling_matrix8)[64]){
    MpegEncContext * const s = &h->s;
    int fallback_sps = !is_sps && sps->scaling_matrix_present;
    const uint8_t *fallback[4] = {
        fallback_sps ? sps->scaling_matrix4[0] : default_scaling4[0],
        fallback_sps ? sps->scaling_matrix4[3] : default_scaling4[1],
        fallback_sps ? sps->scaling_matrix8[0] : default_scaling8[0],
        fallback_sps ? sps->scaling_matrix8[3] : default_scaling8[1]
    };
    if(get_bits1(&s->gb)){
        sps->scaling_matrix_present |= is_sps;
        decode_scaling_list(h,scaling_matrix4[0],16,default_scaling4[0],fallback[0]); // Intra, Y
        decode_scaling_list(h,scaling_matrix4[1],16,default_scaling4[0],scaling_matrix4[0]); // Intra, Cr
        decode_scaling_list(h,scaling_matrix4[2],16,default_scaling4[0],scaling_matrix4[1]); // Intra, Cb
        decode_scaling_list(h,scaling_matrix4[3],16,default_scaling4[1],fallback[1]); // Inter, Y
        decode_scaling_list(h,scaling_matrix4[4],16,default_scaling4[1],scaling_matrix4[3]); // Inter, Cr
        decode_scaling_list(h,scaling_matrix4[5],16,default_scaling4[1],scaling_matrix4[4]); // Inter, Cb
        if(is_sps || pps->transform_8x8_mode){
            decode_scaling_list(h,scaling_matrix8[0],64,default_scaling8[0],fallback[2]);  // Intra, Y
            if(sps->chroma_format_idc == 3){
                decode_scaling_list(h,scaling_matrix8[1],64,default_scaling8[0],scaling_matrix8[0]);  // Intra, Cr
                decode_scaling_list(h,scaling_matrix8[2],64,default_scaling8[0],scaling_matrix8[1]);  // Intra, Cb
            }
            decode_scaling_list(h,scaling_matrix8[3],64,default_scaling8[1],fallback[3]);  // Inter, Y
            if(sps->chroma_format_idc == 3){
                decode_scaling_list(h,scaling_matrix8[4],64,default_scaling8[1],scaling_matrix8[3]);  // Inter, Cr
                decode_scaling_list(h,scaling_matrix8[5],64,default_scaling8[1],scaling_matrix8[4]);  // Inter, Cb
            }
        }
    }
}

int ff_h264_decode_seq_parameter_set(H264Context *h){
    MpegEncContext * const s = &h->s;
    int profile_idc, level_idc, constraint_set_flags = 0;
    unsigned int sps_id;
    int i;
    SPS *sps;

    profile_idc= get_bits(&s->gb, 8);
    constraint_set_flags |= get_bits1(&s->gb) << 0;   //constraint_set0_flag
    constraint_set_flags |= get_bits1(&s->gb) << 1;   //constraint_set1_flag
    constraint_set_flags |= get_bits1(&s->gb) << 2;   //constraint_set2_flag
    constraint_set_flags |= get_bits1(&s->gb) << 3;   //constraint_set3_flag
    get_bits(&s->gb, 4); // reserved
    level_idc= get_bits(&s->gb, 8);
    sps_id= get_ue_golomb_31(&s->gb);

    if(sps_id >= MAX_SPS_COUNT) {
        av_log(h->s.avctx, AV_LOG_ERROR, "sps_id (%d) out of range\n", sps_id);
        return -1;
    }
    sps= av_mallocz(sizeof(SPS));
    if(sps == NULL)
        return -1;

    sps->time_offset_length = 24;
    sps->profile_idc= profile_idc;
    sps->constraint_set_flags = constraint_set_flags;
    sps->level_idc= level_idc;

    memset(sps->scaling_matrix4, 16, sizeof(sps->scaling_matrix4));
    memset(sps->scaling_matrix8, 16, sizeof(sps->scaling_matrix8));
    sps->scaling_matrix_present = 0;

    if(sps->profile_idc >= 100){ //high profile
        sps->chroma_format_idc= get_ue_golomb_31(&s->gb);
<<<<<<< HEAD
        if (sps->chroma_format_idc > 3U) {
            av_log(h->s.avctx, AV_LOG_ERROR, "chroma_format_idc %d is illegal\n", sps->chroma_format_idc);
            goto fail;
        }
        if(sps->chroma_format_idc == 3)
=======
        if(sps->chroma_format_idc > 3) {
            av_log(h->s.avctx, AV_LOG_ERROR, "chroma_format_idc (%u) out of range\n", sps->chroma_format_idc);
            return -1;
        } else if(sps->chroma_format_idc == 3) {
>>>>>>> b61e311b
            sps->residual_color_transform_flag = get_bits1(&s->gb);
        }
        sps->bit_depth_luma   = get_ue_golomb(&s->gb) + 8;
        sps->bit_depth_chroma = get_ue_golomb(&s->gb) + 8;
        if (sps->bit_depth_luma > 12U || sps->bit_depth_chroma > 12U) {
            av_log(h->s.avctx, AV_LOG_ERROR, "illegal bit depth value (%d, %d)\n",
                   sps->bit_depth_luma, sps->bit_depth_chroma);
            goto fail;
        }
        sps->transform_bypass = get_bits1(&s->gb);
        decode_scaling_matrices(h, sps, NULL, 1, sps->scaling_matrix4, sps->scaling_matrix8);
    }else{
        sps->chroma_format_idc= 1;
        sps->bit_depth_luma   = 8;
        sps->bit_depth_chroma = 8;
    }

    sps->log2_max_frame_num= get_ue_golomb(&s->gb) + 4;
    sps->poc_type= get_ue_golomb_31(&s->gb);

    if(sps->poc_type == 0){ //FIXME #define
        sps->log2_max_poc_lsb= get_ue_golomb(&s->gb) + 4;
    } else if(sps->poc_type == 1){//FIXME #define
        sps->delta_pic_order_always_zero_flag= get_bits1(&s->gb);
        sps->offset_for_non_ref_pic= get_se_golomb(&s->gb);
        sps->offset_for_top_to_bottom_field= get_se_golomb(&s->gb);
        sps->poc_cycle_length                = get_ue_golomb(&s->gb);

        if((unsigned)sps->poc_cycle_length >= FF_ARRAY_ELEMS(sps->offset_for_ref_frame)){
            av_log(h->s.avctx, AV_LOG_ERROR, "poc_cycle_length overflow %u\n", sps->poc_cycle_length);
            goto fail;
        }

        for(i=0; i<sps->poc_cycle_length; i++)
            sps->offset_for_ref_frame[i]= get_se_golomb(&s->gb);
    }else if(sps->poc_type != 2){
        av_log(h->s.avctx, AV_LOG_ERROR, "illegal POC type %d\n", sps->poc_type);
        goto fail;
    }

    sps->ref_frame_count= get_ue_golomb_31(&s->gb);
    if(sps->ref_frame_count > MAX_PICTURE_COUNT-2 || sps->ref_frame_count > 16U){
        av_log(h->s.avctx, AV_LOG_ERROR, "too many reference frames\n");
        goto fail;
    }
    sps->gaps_in_frame_num_allowed_flag= get_bits1(&s->gb);
    sps->mb_width = get_ue_golomb(&s->gb) + 1;
    sps->mb_height= get_ue_golomb(&s->gb) + 1;
    if((unsigned)sps->mb_width >= INT_MAX/16 || (unsigned)sps->mb_height >= INT_MAX/16 ||
       av_image_check_size(16*sps->mb_width, 16*sps->mb_height, 0, h->s.avctx)){
        av_log(h->s.avctx, AV_LOG_ERROR, "mb_width/height overflow\n");
        goto fail;
    }

    sps->frame_mbs_only_flag= get_bits1(&s->gb);
    if(!sps->frame_mbs_only_flag)
        sps->mb_aff= get_bits1(&s->gb);
    else
        sps->mb_aff= 0;

    sps->direct_8x8_inference_flag= get_bits1(&s->gb);
    if(!sps->frame_mbs_only_flag && !sps->direct_8x8_inference_flag){
        av_log(h->s.avctx, AV_LOG_ERROR, "This stream was generated by a broken encoder, invalid 8x8 inference\n");
        goto fail;
    }

#ifndef ALLOW_INTERLACE
    if(sps->mb_aff)
        av_log(h->s.avctx, AV_LOG_ERROR, "MBAFF support not included; enable it at compile-time.\n");
#endif
    sps->crop= get_bits1(&s->gb);
    if(sps->crop){
        int crop_limit = sps->chroma_format_idc == 3 ? 16 : 8;
        sps->crop_left  = get_ue_golomb(&s->gb);
        sps->crop_right = get_ue_golomb(&s->gb);
        sps->crop_top   = get_ue_golomb(&s->gb);
        sps->crop_bottom= get_ue_golomb(&s->gb);
        if(sps->crop_left || sps->crop_top){
            av_log(h->s.avctx, AV_LOG_ERROR, "insane cropping not completely supported, this could look slightly wrong ...\n");
        }
        if(sps->crop_right >= crop_limit || sps->crop_bottom >= crop_limit){
            av_log(h->s.avctx, AV_LOG_ERROR, "brainfart cropping not supported, this could look slightly wrong ...\n");
        }
    }else{
        sps->crop_left  =
        sps->crop_right =
        sps->crop_top   =
        sps->crop_bottom= 0;
    }

    sps->vui_parameters_present_flag= get_bits1(&s->gb);
    if( sps->vui_parameters_present_flag )
        if (decode_vui_parameters(h, sps) < 0)
            goto fail;

    if(!sps->sar.den)
        sps->sar.den= 1;

    if(s->avctx->debug&FF_DEBUG_PICT_INFO){
        av_log(h->s.avctx, AV_LOG_DEBUG, "sps:%u profile:%d/%d poc:%d ref:%d %dx%d %s %s crop:%d/%d/%d/%d %s %s %d/%d b%d\n",
               sps_id, sps->profile_idc, sps->level_idc,
               sps->poc_type,
               sps->ref_frame_count,
               sps->mb_width, sps->mb_height,
               sps->frame_mbs_only_flag ? "FRM" : (sps->mb_aff ? "MB-AFF" : "PIC-AFF"),
               sps->direct_8x8_inference_flag ? "8B8" : "",
               sps->crop_left, sps->crop_right,
               sps->crop_top, sps->crop_bottom,
               sps->vui_parameters_present_flag ? "VUI" : "",
               ((const char*[]){"Gray","420","422","444"})[sps->chroma_format_idc],
               sps->timing_info_present_flag ? sps->num_units_in_tick : 0,
               sps->timing_info_present_flag ? sps->time_scale : 0,
               sps->bit_depth_luma
               );
    }

    av_free(h->sps_buffers[sps_id]);
    h->sps_buffers[sps_id]= sps;
    h->sps = *sps;
    return 0;
fail:
    av_free(sps);
    return -1;
}

static void
build_qp_table(PPS *pps, int t, int index, const int depth)
{
    int i;
    const int max_qp = 51 + 6*(depth-8);
    for(i = 0; i < max_qp+1; i++)
        pps->chroma_qp_table[t][i] = ff_h264_chroma_qp[depth-8][av_clip(i + index, 0, max_qp)];
}

int ff_h264_decode_picture_parameter_set(H264Context *h, int bit_length){
    MpegEncContext * const s = &h->s;
    unsigned int pps_id= get_ue_golomb(&s->gb);
    PPS *pps;
    const int qp_bd_offset = 6*(h->sps.bit_depth_luma-8);
    int bits_left;

    if(pps_id >= MAX_PPS_COUNT) {
        av_log(h->s.avctx, AV_LOG_ERROR, "pps_id (%d) out of range\n", pps_id);
        return -1;
    } else if (h->sps.bit_depth_luma > 10) {
        av_log(h->s.avctx, AV_LOG_ERROR, "Unimplemented luma bit depth=%d (max=10)\n", h->sps.bit_depth_luma);
        return AVERROR_PATCHWELCOME;
    }

    pps= av_mallocz(sizeof(PPS));
    if(pps == NULL)
        return -1;
    pps->sps_id= get_ue_golomb_31(&s->gb);
    if((unsigned)pps->sps_id>=MAX_SPS_COUNT || h->sps_buffers[pps->sps_id] == NULL){
        av_log(h->s.avctx, AV_LOG_ERROR, "sps_id out of range\n");
        goto fail;
    }

    pps->cabac= get_bits1(&s->gb);
    pps->pic_order_present= get_bits1(&s->gb);
    pps->slice_group_count= get_ue_golomb(&s->gb) + 1;
    if(pps->slice_group_count > 1 ){
        pps->mb_slice_group_map_type= get_ue_golomb(&s->gb);
        av_log(h->s.avctx, AV_LOG_ERROR, "FMO not supported\n");
        switch(pps->mb_slice_group_map_type){
        case 0:
#if 0
|   for( i = 0; i <= num_slice_groups_minus1; i++ ) |   |        |
|    run_length[ i ]                                |1  |ue(v)   |
#endif
            break;
        case 2:
#if 0
|   for( i = 0; i < num_slice_groups_minus1; i++ )  |   |        |
|{                                                  |   |        |
|    top_left_mb[ i ]                               |1  |ue(v)   |
|    bottom_right_mb[ i ]                           |1  |ue(v)   |
|   }                                               |   |        |
#endif
            break;
        case 3:
        case 4:
        case 5:
#if 0
|   slice_group_change_direction_flag               |1  |u(1)    |
|   slice_group_change_rate_minus1                  |1  |ue(v)   |
#endif
            break;
        case 6:
#if 0
|   slice_group_id_cnt_minus1                       |1  |ue(v)   |
|   for( i = 0; i <= slice_group_id_cnt_minus1; i++ |   |        |
|)                                                  |   |        |
|    slice_group_id[ i ]                            |1  |u(v)    |
#endif
            break;
        }
    }
    pps->ref_count[0]= get_ue_golomb(&s->gb) + 1;
    pps->ref_count[1]= get_ue_golomb(&s->gb) + 1;
    if(pps->ref_count[0]-1 > 32-1 || pps->ref_count[1]-1 > 32-1){
        av_log(h->s.avctx, AV_LOG_ERROR, "reference overflow (pps)\n");
        goto fail;
    }

    pps->weighted_pred= get_bits1(&s->gb);
    pps->weighted_bipred_idc= get_bits(&s->gb, 2);
    pps->init_qp= get_se_golomb(&s->gb) + 26 + qp_bd_offset;
    pps->init_qs= get_se_golomb(&s->gb) + 26 + qp_bd_offset;
    pps->chroma_qp_index_offset[0]= get_se_golomb(&s->gb);
    pps->deblocking_filter_parameters_present= get_bits1(&s->gb);
    pps->constrained_intra_pred= get_bits1(&s->gb);
    pps->redundant_pic_cnt_present = get_bits1(&s->gb);

    pps->transform_8x8_mode= 0;
    h->dequant_coeff_pps= -1; //contents of sps/pps can change even if id doesn't, so reinit
    memcpy(pps->scaling_matrix4, h->sps_buffers[pps->sps_id]->scaling_matrix4, sizeof(pps->scaling_matrix4));
    memcpy(pps->scaling_matrix8, h->sps_buffers[pps->sps_id]->scaling_matrix8, sizeof(pps->scaling_matrix8));

    bits_left = bit_length - get_bits_count(&s->gb);
    if (bits_left && (bits_left > 8 ||
                      show_bits(&s->gb, bits_left) != 1 << (bits_left - 1))) {
        pps->transform_8x8_mode= get_bits1(&s->gb);
        decode_scaling_matrices(h, h->sps_buffers[pps->sps_id], pps, 0, pps->scaling_matrix4, pps->scaling_matrix8);
        pps->chroma_qp_index_offset[1]= get_se_golomb(&s->gb); //second_chroma_qp_index_offset
    } else {
        pps->chroma_qp_index_offset[1]= pps->chroma_qp_index_offset[0];
    }

    build_qp_table(pps, 0, pps->chroma_qp_index_offset[0], h->sps.bit_depth_luma);
    build_qp_table(pps, 1, pps->chroma_qp_index_offset[1], h->sps.bit_depth_luma);
    if(pps->chroma_qp_index_offset[0] != pps->chroma_qp_index_offset[1])
        pps->chroma_qp_diff= 1;

    if(s->avctx->debug&FF_DEBUG_PICT_INFO){
        av_log(h->s.avctx, AV_LOG_DEBUG, "pps:%u sps:%u %s slice_groups:%d ref:%d/%d %s qp:%d/%d/%d/%d %s %s %s %s\n",
               pps_id, pps->sps_id,
               pps->cabac ? "CABAC" : "CAVLC",
               pps->slice_group_count,
               pps->ref_count[0], pps->ref_count[1],
               pps->weighted_pred ? "weighted" : "",
               pps->init_qp, pps->init_qs, pps->chroma_qp_index_offset[0], pps->chroma_qp_index_offset[1],
               pps->deblocking_filter_parameters_present ? "LPAR" : "",
               pps->constrained_intra_pred ? "CONSTR" : "",
               pps->redundant_pic_cnt_present ? "REDU" : "",
               pps->transform_8x8_mode ? "8x8DCT" : ""
               );
    }

    av_free(h->pps_buffers[pps_id]);
    h->pps_buffers[pps_id]= pps;
    return 0;
fail:
    av_free(pps);
    return -1;
}<|MERGE_RESOLUTION|>--- conflicted
+++ resolved
@@ -342,18 +342,10 @@
 
     if(sps->profile_idc >= 100){ //high profile
         sps->chroma_format_idc= get_ue_golomb_31(&s->gb);
-<<<<<<< HEAD
         if (sps->chroma_format_idc > 3U) {
             av_log(h->s.avctx, AV_LOG_ERROR, "chroma_format_idc %d is illegal\n", sps->chroma_format_idc);
             goto fail;
-        }
-        if(sps->chroma_format_idc == 3)
-=======
-        if(sps->chroma_format_idc > 3) {
-            av_log(h->s.avctx, AV_LOG_ERROR, "chroma_format_idc (%u) out of range\n", sps->chroma_format_idc);
-            return -1;
         } else if(sps->chroma_format_idc == 3) {
->>>>>>> b61e311b
             sps->residual_color_transform_flag = get_bits1(&s->gb);
         }
         sps->bit_depth_luma   = get_ue_golomb(&s->gb) + 8;
