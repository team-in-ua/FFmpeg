--- conflicted
+++ resolved
@@ -1655,20 +1655,6 @@
         s->dct_unquantize_intra = s->dct_unquantize_mpeg1_intra;
         s->dct_unquantize_inter = s->dct_unquantize_mpeg1_inter;
     }
-
-<<<<<<< HEAD
-    if (s->dct_error_sum) {
-        av_assert2(s->avctx->noise_reduction && s->encoding);
-        update_noise_reduction(s);
-    }
-=======
-#if FF_API_XVMC
-FF_DISABLE_DEPRECATION_WARNINGS
-    if (CONFIG_MPEG_XVMC_DECODER && s->avctx->xvmc_acceleration)
-        return ff_xvmc_field_start(s, avctx);
-FF_ENABLE_DEPRECATION_WARNINGS
-#endif /* FF_API_XVMC */
->>>>>>> aec25b1c
 
     return 0;
 }
