--- conflicted
+++ resolved
@@ -418,13 +418,7 @@
 
     memcpy(&h->poc,        &h1->poc,        sizeof(h->poc));
 
-<<<<<<< HEAD
-    h->curr_pic_num      = h1->curr_pic_num;
-    h->max_pic_num       = h1->max_pic_num;
-
     memcpy(h->default_ref, h1->default_ref, sizeof(h->default_ref));
-=======
->>>>>>> debca908
     memcpy(h->short_ref,   h1->short_ref,   sizeof(h->short_ref));
     memcpy(h->long_ref,    h1->long_ref,    sizeof(h->long_ref));
     memcpy(h->delayed_pic, h1->delayed_pic, sizeof(h->delayed_pic));
