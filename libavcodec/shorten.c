--- conflicted
+++ resolved
@@ -213,11 +213,7 @@
 {
     int len, bps;
     short wave_format;
-<<<<<<< HEAD
-    const uint8_t *end= header + header_size;
-=======
     GetByteContext gb;
->>>>>>> f8a72f04
 
     bytestream2_init(&gb, header, header_size);
 
@@ -233,21 +229,13 @@
         return AVERROR_INVALIDDATA;
     }
 
-<<<<<<< HEAD
-    while (bytestream_get_le32(&header) != MKTAG('f', 'm', 't', ' ')) {
-        len     = bytestream_get_le32(&header);
-        if (len<0 || end - header - 8 < len)
-            return AVERROR_INVALIDDATA;
-        header += len;
-=======
     while (bytestream2_get_le32(&gb) != MKTAG('f', 'm', 't', ' ')) {
         len = bytestream2_get_le32(&gb);
         bytestream2_skip(&gb, len);
-        if (bytestream2_get_bytes_left(&gb) < 16) {
+        if (len < 0 || bytestream2_get_bytes_left(&gb) < 16) {
             av_log(avctx, AV_LOG_ERROR, "no fmt chunk found\n");
             return AVERROR_INVALIDDATA;
         }
->>>>>>> f8a72f04
     }
     len = bytestream2_get_le32(&gb);
 
@@ -266,20 +254,12 @@
         return AVERROR(ENOSYS);
     }
 
-<<<<<<< HEAD
-    header += 2;        // skip channels    (already got from shorten header)
-    avctx->sample_rate = bytestream_get_le32(&header);
-    header += 4;        // skip bit rate    (represents original uncompressed bit rate)
-    header += 2;        // skip block align (not needed)
-    bps     = bytestream_get_le16(&header);
-    avctx->bits_per_coded_sample = bps;
-=======
     bytestream2_skip(&gb, 2); // skip channels    (already got from shorten header)
     avctx->sample_rate = bytestream2_get_le32(&gb);
     bytestream2_skip(&gb, 4); // skip bit rate    (represents original uncompressed bit rate)
     bytestream2_skip(&gb, 2); // skip block align (not needed)
-    avctx->bits_per_coded_sample = bytestream2_get_le16(&gb);
->>>>>>> f8a72f04
+    bps = bytestream2_get_le16(&gb);
+    avctx->bits_per_coded_sample = bps;
 
     if (bps != 16 && bps != 8) {
         av_log(avctx, AV_LOG_ERROR, "unsupported number of bits per sample: %d\n", bps);
