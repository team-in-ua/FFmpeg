/*
 * HEVC Annex B format parser
 *
 * Copyright (C) 2012 - 2013 Guillaume Martres
 *
 * This file is part of FFmpeg.
 *
 * FFmpeg is free software; you can redistribute it and/or
 * modify it under the terms of the GNU Lesser General Public
 * License as published by the Free Software Foundation; either
 * version 2.1 of the License, or (at your option) any later version.
 *
 * FFmpeg is distributed in the hope that it will be useful,
 * but WITHOUT ANY WARRANTY; without even the implied warranty of
 * MERCHANTABILITY or FITNESS FOR A PARTICULAR PURPOSE.  See the GNU
 * Lesser General Public License for more details.
 *
 * You should have received a copy of the GNU Lesser General Public
 * License along with FFmpeg; if not, write to the Free Software
 * Foundation, Inc., 51 Franklin Street, Fifth Floor, Boston, MA 02110-1301 USA
 */

#include "libavutil/common.h"

#include "golomb.h"
#include "hevc.h"
#include "h2645_parse.h"
#include "parser.h"

#define START_CODE 0x000001 ///< start_code_prefix_one_3bytes

#define IS_IRAP_NAL(nal) (nal->type >= 16 && nal->type <= 23)

#define ADVANCED_PARSER CONFIG_HEVC_DECODER

typedef struct HEVCParserContext {
    ParseContext pc;

    H2645Packet pkt;
    HEVCParamSets ps;

    int parsed_extradata;

#if ADVANCED_PARSER
    HEVCContext h;
#endif
} HEVCParserContext;

#if !ADVANCED_PARSER
static int hevc_parse_slice_header(AVCodecParserContext *s, H2645NAL *nal,
                                   AVCodecContext *avctx)
{
    HEVCParserContext *ctx = s->priv_data;
    GetBitContext *gb = &nal->gb;

    HEVCPPS *pps;
    HEVCSPS *sps;
    unsigned int pps_id;

    get_bits1(gb);          // first slice in pic
    if (IS_IRAP_NAL(nal))
        get_bits1(gb);      // no output of prior pics

    pps_id = get_ue_golomb_long(gb);
    if (pps_id >= MAX_PPS_COUNT || !ctx->ps.pps_list[pps_id]) {
        av_log(avctx, AV_LOG_ERROR, "PPS id out of range: %d\n", pps_id);
        return AVERROR_INVALIDDATA;
    }
    pps = (HEVCPPS*)ctx->ps.pps_list[pps_id]->data;
    sps = (HEVCSPS*)ctx->ps.sps_list[pps->sps_id]->data;

    /* export the stream parameters */
    s->coded_width  = sps->width;
    s->coded_height = sps->height;
    s->width        = sps->output_width;
    s->height       = sps->output_height;
    s->format       = sps->pix_fmt;
    avctx->profile  = sps->ptl.general_ptl.profile_idc;
    avctx->level    = sps->ptl.general_ptl.level_idc;

    /* ignore the rest for now*/

    return 0;
}

static int parse_nal_units(AVCodecParserContext *s, const uint8_t *buf,
                           int buf_size, AVCodecContext *avctx)
{
    HEVCParserContext *ctx = s->priv_data;
    int ret, i;

    ret = ff_h2645_split_packet(&ctx->pkt, buf, buf_size, avctx, 0, 0);
    if (ret < 0)
        return ret;

    for (i = 0; i < ctx->pkt.nb_nals; i++) {
        H2645NAL *nal = &ctx->pkt.nals[i];

        /* ignore everything except parameter sets and VCL NALUs */
        switch (nal->type) {
        case NAL_VPS: ff_hevc_decode_nal_vps(&nal->gb, avctx, &ctx->ps);    break;
        case NAL_SPS: ff_hevc_decode_nal_sps(&nal->gb, avctx, &ctx->ps, 1); break;
        case NAL_PPS: ff_hevc_decode_nal_pps(&nal->gb, avctx, &ctx->ps);    break;
        case NAL_TRAIL_R:
        case NAL_TRAIL_N:
        case NAL_TSA_N:
        case NAL_TSA_R:
        case NAL_STSA_N:
        case NAL_STSA_R:
        case NAL_BLA_W_LP:
        case NAL_BLA_W_RADL:
        case NAL_BLA_N_LP:
        case NAL_IDR_W_RADL:
        case NAL_IDR_N_LP:
        case NAL_CRA_NUT:
        case NAL_RADL_N:
        case NAL_RADL_R:
        case NAL_RASL_N:
        case NAL_RASL_R:
            if (buf == avctx->extradata) {
                av_log(avctx, AV_LOG_ERROR, "Invalid NAL unit: %d\n", nal->type);
                return AVERROR_INVALIDDATA;
            }
            hevc_parse_slice_header(s, nal, avctx);
            break;
        }
    }

    return 0;
}
#endif

/**
 * Find the end of the current frame in the bitstream.
 * @return the position of the first byte of the next frame, or END_NOT_FOUND
 */
static int hevc_find_frame_end(AVCodecParserContext *s, const uint8_t *buf,
                               int buf_size)
{
    int i;
    ParseContext *pc = s->priv_data;

    for (i = 0; i < buf_size; i++) {
        int nut;

        pc->state64 = (pc->state64 << 8) | buf[i];

        if (((pc->state64 >> 3 * 8) & 0xFFFFFF) != START_CODE)
            continue;

        nut = (pc->state64 >> 2 * 8 + 1) & 0x3F;
        // Beginning of access unit
        if ((nut >= NAL_VPS && nut <= NAL_AUD) || nut == NAL_SEI_PREFIX ||
            (nut >= 41 && nut <= 44) || (nut >= 48 && nut <= 55)) {
            if (pc->frame_start_found) {
                pc->frame_start_found = 0;
                return i - 5;
            }
        } else if (nut <= NAL_RASL_R ||
                   (nut >= NAL_BLA_W_LP && nut <= NAL_CRA_NUT)) {
            int first_slice_segment_in_pic_flag = buf[i] >> 7;
            if (first_slice_segment_in_pic_flag) {
                if (!pc->frame_start_found) {
                    pc->frame_start_found = 1;
                } else { // First slice of next frame found
                    pc->frame_start_found = 0;
                    return i - 5;
                }
            }
        }
    }

    return END_NOT_FOUND;
}

#if ADVANCED_PARSER
/**
 * Parse NAL units of found picture and decode some basic information.
 *
 * @param s parser context.
 * @param avctx codec context.
 * @param buf buffer with field/frame data.
 * @param buf_size size of the buffer.
 */
static inline int parse_nal_units(AVCodecParserContext *s, const uint8_t *buf,
                           int buf_size, AVCodecContext *avctx)
{
    HEVCParserContext *ctx = s->priv_data;
    HEVCContext       *h   = &ctx->h;
    GetBitContext      *gb;
    SliceHeader        *sh = &h->sh;
    HEVCParamSets *ps = &h->ps;
    H2645Packet   *pkt = &ctx->pkt;
    const uint8_t *buf_end = buf + buf_size;
    int state = -1, i;
    H2645NAL *nal;
    int is_global = buf == avctx->extradata;

    if (!h->HEVClc)
        h->HEVClc = av_mallocz(sizeof(HEVCLocalContext));
    if (!h->HEVClc)
        return AVERROR(ENOMEM);

    gb = &h->HEVClc->gb;

    /* set some sane default values */
    s->pict_type         = AV_PICTURE_TYPE_I;
    s->key_frame         = 0;
    s->picture_structure = AV_PICTURE_STRUCTURE_UNKNOWN;

    h->avctx = avctx;

    if (!buf_size)
        return 0;

    if (pkt->nals_allocated < 1) {
        H2645NAL *tmp = av_realloc_array(pkt->nals, 1, sizeof(*tmp));
        if (!tmp)
            return AVERROR(ENOMEM);
        pkt->nals = tmp;
        memset(pkt->nals, 0, sizeof(*tmp));
        pkt->nals_allocated = 1;
    }

    nal = &pkt->nals[0];

    for (;;) {
        int src_length, consumed;
        int ret;
        buf = avpriv_find_start_code(buf, buf_end, &state);
        if (--buf + 2 >= buf_end)
            break;
        src_length = buf_end - buf;

        h->nal_unit_type = (*buf >> 1) & 0x3f;
        h->temporal_id   = (*(buf + 1) & 0x07) - 1;
        if (h->nal_unit_type <= NAL_CRA_NUT) {
            // Do not walk the whole buffer just to decode slice segment header
            if (src_length > 20)
                src_length = 20;
        }

        consumed = ff_h2645_extract_rbsp(buf, src_length, nal);
        if (consumed < 0)
            return consumed;

        ret = init_get_bits8(gb, nal->data + 2, nal->size);
        if (ret < 0)
            return ret;

        switch (h->nal_unit_type) {
        case NAL_VPS:
            ff_hevc_decode_nal_vps(gb, avctx, ps);
            break;
        case NAL_SPS:
            ff_hevc_decode_nal_sps(gb, avctx, ps, 1);
            break;
        case NAL_PPS:
            ff_hevc_decode_nal_pps(gb, avctx, ps);
            break;
        case NAL_SEI_PREFIX:
        case NAL_SEI_SUFFIX:
            ff_hevc_decode_nal_sei(h);
            break;
        case NAL_TRAIL_N:
        case NAL_TRAIL_R:
        case NAL_TSA_N:
        case NAL_TSA_R:
        case NAL_STSA_N:
        case NAL_STSA_R:
        case NAL_RADL_N:
        case NAL_RADL_R:
        case NAL_RASL_N:
        case NAL_RASL_R:
        case NAL_BLA_W_LP:
        case NAL_BLA_W_RADL:
        case NAL_BLA_N_LP:
        case NAL_IDR_W_RADL:
        case NAL_IDR_N_LP:
        case NAL_CRA_NUT:

            if (is_global) {
                av_log(avctx, AV_LOG_ERROR, "Invalid NAL unit: %d\n", h->nal_unit_type);
                return AVERROR_INVALIDDATA;
            }

            sh->first_slice_in_pic_flag = get_bits1(gb);
            s->picture_structure = h->picture_struct;
            s->field_order = h->picture_struct;

            if (IS_IRAP(h)) {
                s->key_frame = 1;
                sh->no_output_of_prior_pics_flag = get_bits1(gb);
            }

            sh->pps_id = get_ue_golomb(gb);
            if (sh->pps_id >= MAX_PPS_COUNT || !ps->pps_list[sh->pps_id]) {
                av_log(avctx, AV_LOG_ERROR, "PPS id out of range: %d\n", sh->pps_id);
                return AVERROR_INVALIDDATA;
            }
            ps->pps = (HEVCPPS*)ps->pps_list[sh->pps_id]->data;

            if (ps->pps->sps_id >= MAX_SPS_COUNT || !ps->sps_list[ps->pps->sps_id]) {
                av_log(avctx, AV_LOG_ERROR, "SPS id out of range: %d\n", ps->pps->sps_id);
                return AVERROR_INVALIDDATA;
            }
            if (ps->sps != (HEVCSPS*)ps->sps_list[ps->pps->sps_id]->data) {
                ps->sps = (HEVCSPS*)ps->sps_list[ps->pps->sps_id]->data;
                ps->vps = (HEVCVPS*)ps->vps_list[ps->sps->vps_id]->data;
            }

            if (!sh->first_slice_in_pic_flag) {
                int slice_address_length;

                if (ps->pps->dependent_slice_segments_enabled_flag)
                    sh->dependent_slice_segment_flag = get_bits1(gb);
                else
                    sh->dependent_slice_segment_flag = 0;

                slice_address_length = av_ceil_log2_c(ps->sps->ctb_width *
                                                      ps->sps->ctb_height);
                sh->slice_segment_addr = get_bitsz(gb, slice_address_length);
                if (sh->slice_segment_addr >= ps->sps->ctb_width * ps->sps->ctb_height) {
                    av_log(avctx, AV_LOG_ERROR, "Invalid slice segment address: %u.\n",
                           sh->slice_segment_addr);
                    return AVERROR_INVALIDDATA;
                }
            } else
                sh->dependent_slice_segment_flag = 0;

            if (sh->dependent_slice_segment_flag)
                break;

            for (i = 0; i < ps->pps->num_extra_slice_header_bits; i++)
                skip_bits(gb, 1); // slice_reserved_undetermined_flag[]

            sh->slice_type = get_ue_golomb(gb);
            if (!(sh->slice_type == I_SLICE || sh->slice_type == P_SLICE ||
                  sh->slice_type == B_SLICE)) {
                av_log(avctx, AV_LOG_ERROR, "Unknown slice type: %d.\n",
                       sh->slice_type);
                return AVERROR_INVALIDDATA;
            }
            s->pict_type = sh->slice_type == B_SLICE ? AV_PICTURE_TYPE_B :
                           sh->slice_type == P_SLICE ? AV_PICTURE_TYPE_P :
                                                       AV_PICTURE_TYPE_I;

            if (ps->pps->output_flag_present_flag)
                sh->pic_output_flag = get_bits1(gb);

            if (ps->sps->separate_colour_plane_flag)
                sh->colour_plane_id = get_bits(gb, 2);

            if (!IS_IDR(h)) {
                sh->pic_order_cnt_lsb = get_bits(gb, ps->sps->log2_max_poc_lsb);
                s->output_picture_number = h->poc = ff_hevc_compute_poc(h, sh->pic_order_cnt_lsb);
            } else
                s->output_picture_number = h->poc = 0;

            if (h->temporal_id == 0 &&
                h->nal_unit_type != NAL_TRAIL_N &&
                h->nal_unit_type != NAL_TSA_N &&
                h->nal_unit_type != NAL_STSA_N &&
                h->nal_unit_type != NAL_RADL_N &&
                h->nal_unit_type != NAL_RASL_N &&
                h->nal_unit_type != NAL_RADL_R &&
                h->nal_unit_type != NAL_RASL_R)
                h->pocTid0 = h->poc;

            return 0; /* no need to evaluate the rest */
        }
        buf += consumed;
    }
    /* didn't find a picture! */
    if (!is_global)
        av_log(h->avctx, AV_LOG_ERROR, "missing picture in access unit\n");
    return -1;
}
#endif

static int hevc_parse(AVCodecParserContext *s,
                      AVCodecContext *avctx,
                      const uint8_t **poutbuf, int *poutbuf_size,
                      const uint8_t *buf, int buf_size)
{
    int next;
    HEVCParserContext *ctx = s->priv_data;
    ParseContext *pc = &ctx->pc;

    if (avctx->extradata && !ctx->parsed_extradata) {
        parse_nal_units(s, avctx->extradata, avctx->extradata_size, avctx);
        ctx->parsed_extradata = 1;
    }

    if (s->flags & PARSER_FLAG_COMPLETE_FRAMES) {
        next = buf_size;
    } else {
        next = hevc_find_frame_end(s, buf, buf_size);
        if (ff_combine_frame(pc, next, &buf, &buf_size) < 0) {
            *poutbuf      = NULL;
            *poutbuf_size = 0;
            return buf_size;
        }
    }

    parse_nal_units(s, buf, buf_size, avctx);

    *poutbuf      = buf;
    *poutbuf_size = buf_size;
    return next;
}

// Split after the parameter sets at the beginning of the stream if they exist.
static int hevc_split(AVCodecContext *avctx, const uint8_t *buf, int buf_size)
{
    const uint8_t *ptr = buf, *end = buf + buf_size;
    uint32_t state = -1;
    int has_vps = 0;
    int has_sps = 0;
    int has_pps = 0;
    int nut;

    while (ptr < end) {
        ptr = avpriv_find_start_code(ptr, end, &state);
        if ((state >> 8) != START_CODE)
            break;
        nut = (state >> 1) & 0x3F;
        if (nut == NAL_VPS)
            has_vps = 1;
        else if (nut == NAL_SPS)
            has_sps = 1;
        else if (nut == NAL_PPS)
            has_pps = 1;
        else if ((nut != NAL_SEI_PREFIX || has_pps) &&
                  nut != NAL_AUD) {
            if (has_vps && has_sps) {
                while (ptr - 4 > buf && ptr[-5] == 0)
                    ptr--;
                return ptr - 4 - buf;
            }
        }
    }
    return 0;
}

static void hevc_parser_close(AVCodecParserContext *s)
{
    HEVCParserContext *ctx = s->priv_data;
    int i;

#if ADVANCED_PARSER
    HEVCContext  *h  = &ctx->h;

    for (i = 0; i < FF_ARRAY_ELEMS(h->ps.vps_list); i++)
        av_buffer_unref(&h->ps.vps_list[i]);
    for (i = 0; i < FF_ARRAY_ELEMS(h->ps.sps_list); i++)
        av_buffer_unref(&h->ps.sps_list[i]);
    for (i = 0; i < FF_ARRAY_ELEMS(h->ps.pps_list); i++)
        av_buffer_unref(&h->ps.pps_list[i]);

    h->ps.sps = NULL;

    av_freep(&h->HEVClc);
#endif

    for (i = 0; i < FF_ARRAY_ELEMS(ctx->ps.vps_list); i++)
        av_buffer_unref(&ctx->ps.vps_list[i]);
    for (i = 0; i < FF_ARRAY_ELEMS(ctx->ps.sps_list); i++)
        av_buffer_unref(&ctx->ps.sps_list[i]);
    for (i = 0; i < FF_ARRAY_ELEMS(ctx->ps.pps_list); i++)
        av_buffer_unref(&ctx->ps.pps_list[i]);

<<<<<<< HEAD
    ctx->ps.sps = NULL;

    for (i = 0; i < ctx->pkt.nals_allocated; i++) {
        av_freep(&ctx->pkt.nals[i].rbsp_buffer);
        av_freep(&ctx->pkt.nals[i].skipped_bytes_pos);
    }
    av_freep(&ctx->pkt.nals);
    ctx->pkt.nals_allocated = 0;
=======
    ff_h2645_packet_uninit(&ctx->pkt);
>>>>>>> 8229eff4

    av_freep(&ctx->pc.buffer);
}

AVCodecParser ff_hevc_parser = {
    .codec_ids      = { AV_CODEC_ID_HEVC },
    .priv_data_size = sizeof(HEVCParserContext),
    .parser_parse   = hevc_parse,
    .parser_close   = hevc_parser_close,
    .split          = hevc_split,
};<|MERGE_RESOLUTION|>--- conflicted
+++ resolved
@@ -470,18 +470,9 @@
     for (i = 0; i < FF_ARRAY_ELEMS(ctx->ps.pps_list); i++)
         av_buffer_unref(&ctx->ps.pps_list[i]);
 
-<<<<<<< HEAD
     ctx->ps.sps = NULL;
 
-    for (i = 0; i < ctx->pkt.nals_allocated; i++) {
-        av_freep(&ctx->pkt.nals[i].rbsp_buffer);
-        av_freep(&ctx->pkt.nals[i].skipped_bytes_pos);
-    }
-    av_freep(&ctx->pkt.nals);
-    ctx->pkt.nals_allocated = 0;
-=======
     ff_h2645_packet_uninit(&ctx->pkt);
->>>>>>> 8229eff4
 
     av_freep(&ctx->pc.buffer);
 }
