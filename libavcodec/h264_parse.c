/*
 * This file is part of FFmpeg.
 *
 * FFmpeg is free software; you can redistribute it and/or
 * modify it under the terms of the GNU Lesser General Public
 * License as published by the Free Software Foundation; either
 * version 2.1 of the License, or (at your option) any later version.
 *
 * FFmpeg is distributed in the hope that it will be useful,
 * but WITHOUT ANY WARRANTY; without even the implied warranty of
 * MERCHANTABILITY or FITNESS FOR A PARTICULAR PURPOSE.  See the GNU
 * Lesser General Public License for more details.
 *
 * You should have received a copy of the GNU Lesser General Public
 * License along with FFmpeg; if not, write to the Free Software
 * Foundation, Inc., 51 Franklin Street, Fifth Floor, Boston, MA 02110-1301 USA
 */

#include "bytestream.h"
#include "get_bits.h"
#include "golomb.h"
#include "h264.h"
#include "h264dec.h"
#include "h264_parse.h"
#include "h264_ps.h"

int ff_h264_pred_weight_table(GetBitContext *gb, const SPS *sps,
                              const int *ref_count, int slice_type_nos,
                              H264PredWeightTable *pwt, void *logctx)
{
    int list, i, j;
    int luma_def, chroma_def;

    pwt->use_weight             = 0;
    pwt->use_weight_chroma      = 0;
    pwt->luma_log2_weight_denom = get_ue_golomb(gb);
    if (sps->chroma_format_idc)
        pwt->chroma_log2_weight_denom = get_ue_golomb(gb);

    if (pwt->luma_log2_weight_denom > 7U) {
        av_log(logctx, AV_LOG_ERROR, "luma_log2_weight_denom %d is out of range\n", pwt->luma_log2_weight_denom);
        pwt->luma_log2_weight_denom = 0;
    }
    if (pwt->chroma_log2_weight_denom > 7U) {
        av_log(logctx, AV_LOG_ERROR, "chroma_log2_weight_denom %d is out of range\n", pwt->chroma_log2_weight_denom);
        pwt->chroma_log2_weight_denom = 0;
    }

    luma_def   = 1 << pwt->luma_log2_weight_denom;
    chroma_def = 1 << pwt->chroma_log2_weight_denom;

    for (list = 0; list < 2; list++) {
        pwt->luma_weight_flag[list]   = 0;
        pwt->chroma_weight_flag[list] = 0;
        for (i = 0; i < ref_count[list]; i++) {
            int luma_weight_flag, chroma_weight_flag;

            luma_weight_flag = get_bits1(gb);
            if (luma_weight_flag) {
                pwt->luma_weight[i][list][0] = get_se_golomb(gb);
                pwt->luma_weight[i][list][1] = get_se_golomb(gb);
                if (pwt->luma_weight[i][list][0] != luma_def ||
                    pwt->luma_weight[i][list][1] != 0) {
                    pwt->use_weight             = 1;
                    pwt->luma_weight_flag[list] = 1;
                }
            } else {
                pwt->luma_weight[i][list][0] = luma_def;
                pwt->luma_weight[i][list][1] = 0;
            }

            if (sps->chroma_format_idc) {
                chroma_weight_flag = get_bits1(gb);
                if (chroma_weight_flag) {
                    int j;
                    for (j = 0; j < 2; j++) {
                        pwt->chroma_weight[i][list][j][0] = get_se_golomb(gb);
                        pwt->chroma_weight[i][list][j][1] = get_se_golomb(gb);
                        if (pwt->chroma_weight[i][list][j][0] != chroma_def ||
                            pwt->chroma_weight[i][list][j][1] != 0) {
                            pwt->use_weight_chroma        = 1;
                            pwt->chroma_weight_flag[list] = 1;
                        }
                    }
                } else {
                    int j;
                    for (j = 0; j < 2; j++) {
                        pwt->chroma_weight[i][list][j][0] = chroma_def;
                        pwt->chroma_weight[i][list][j][1] = 0;
                    }
                }
            }

            // for MBAFF
            pwt->luma_weight[16 + 2 * i][list][0] = pwt->luma_weight[16 + 2 * i + 1][list][0] = pwt->luma_weight[i][list][0];
            pwt->luma_weight[16 + 2 * i][list][1] = pwt->luma_weight[16 + 2 * i + 1][list][1] = pwt->luma_weight[i][list][1];
            for (j = 0; j < 2; j++) {
                pwt->chroma_weight[16 + 2 * i][list][j][0] = pwt->chroma_weight[16 + 2 * i + 1][list][j][0] = pwt->chroma_weight[i][list][j][0];
                pwt->chroma_weight[16 + 2 * i][list][j][1] = pwt->chroma_weight[16 + 2 * i + 1][list][j][1] = pwt->chroma_weight[i][list][j][1];
            }
        }
        if (slice_type_nos != AV_PICTURE_TYPE_B)
            break;
    }
    pwt->use_weight = pwt->use_weight || pwt->use_weight_chroma;
    return 0;
}

/**
 * Check if the top & left blocks are available if needed and
 * change the dc mode so it only uses the available blocks.
 */
int ff_h264_check_intra4x4_pred_mode(int8_t *pred_mode_cache, void *logctx,
                                     int top_samples_available, int left_samples_available)
{
    static const int8_t top[12] = {
        -1, 0, LEFT_DC_PRED, -1, -1, -1, -1, -1, 0
    };
    static const int8_t left[12] = {
        0, -1, TOP_DC_PRED, 0, -1, -1, -1, 0, -1, DC_128_PRED
    };
    int i;

    if (!(top_samples_available & 0x8000)) {
        for (i = 0; i < 4; i++) {
            int status = top[pred_mode_cache[scan8[0] + i]];
            if (status < 0) {
                av_log(logctx, AV_LOG_ERROR,
                       "top block unavailable for requested intra mode %d\n",
                       status);
                return AVERROR_INVALIDDATA;
            } else if (status) {
                pred_mode_cache[scan8[0] + i] = status;
            }
        }
    }

    if ((left_samples_available & 0x8888) != 0x8888) {
        static const int mask[4] = { 0x8000, 0x2000, 0x80, 0x20 };
        for (i = 0; i < 4; i++)
            if (!(left_samples_available & mask[i])) {
                int status = left[pred_mode_cache[scan8[0] + 8 * i]];
                if (status < 0) {
                    av_log(logctx, AV_LOG_ERROR,
                           "left block unavailable for requested intra4x4 mode %d\n",
                           status);
                    return AVERROR_INVALIDDATA;
                } else if (status) {
                    pred_mode_cache[scan8[0] + 8 * i] = status;
                }
            }
    }

    return 0;
}

/**
 * Check if the top & left blocks are available if needed and
 * change the dc mode so it only uses the available blocks.
 */
int ff_h264_check_intra_pred_mode(void *logctx, int top_samples_available,
                                  int left_samples_available,
                                  int mode, int is_chroma)
{
    static const int8_t top[4]  = { LEFT_DC_PRED8x8, 1, -1, -1 };
    static const int8_t left[5] = { TOP_DC_PRED8x8, -1,  2, -1, DC_128_PRED8x8 };

    if (mode > 3U) {
        av_log(logctx, AV_LOG_ERROR,
               "out of range intra chroma pred mode\n");
        return AVERROR_INVALIDDATA;
    }

    if (!(top_samples_available & 0x8000)) {
        mode = top[mode];
        if (mode < 0) {
            av_log(logctx, AV_LOG_ERROR,
                   "top block unavailable for requested intra mode\n");
            return AVERROR_INVALIDDATA;
        }
    }

    if ((left_samples_available & 0x8080) != 0x8080) {
        mode = left[mode];
        if (mode < 0) {
            av_log(logctx, AV_LOG_ERROR,
                   "left block unavailable for requested intra mode\n");
            return AVERROR_INVALIDDATA;
        }
        if (is_chroma && (left_samples_available & 0x8080)) {
            // mad cow disease mode, aka MBAFF + constrained_intra_pred
            mode = ALZHEIMER_DC_L0T_PRED8x8 +
                   (!(left_samples_available & 0x8000)) +
                   2 * (mode == DC_128_PRED8x8);
        }
    }

    return mode;
}

int ff_h264_parse_ref_count(int *plist_count, int ref_count[2],
                            GetBitContext *gb, const PPS *pps,
                            int slice_type_nos, int picture_structure, void *logctx)
{
    int list_count;
    int num_ref_idx_active_override_flag;

    // set defaults, might be overridden a few lines later
    ref_count[0] = pps->ref_count[0];
    ref_count[1] = pps->ref_count[1];

    if (slice_type_nos != AV_PICTURE_TYPE_I) {
        unsigned max[2];
        max[0] = max[1] = picture_structure == PICT_FRAME ? 15 : 31;

        num_ref_idx_active_override_flag = get_bits1(gb);

        if (num_ref_idx_active_override_flag) {
            ref_count[0] = get_ue_golomb(gb) + 1;
            if (slice_type_nos == AV_PICTURE_TYPE_B) {
                ref_count[1] = get_ue_golomb(gb) + 1;
            } else
                // full range is spec-ok in this case, even for frames
                ref_count[1] = 1;
        }

        if (ref_count[0] - 1 > max[0] || ref_count[1] - 1 > max[1]) {
            av_log(logctx, AV_LOG_ERROR, "reference overflow %u > %u or %u > %u\n",
                   ref_count[0] - 1, max[0], ref_count[1] - 1, max[1]);
            ref_count[0] = ref_count[1] = 0;
            *plist_count = 0;
            goto fail;
        }

        if (slice_type_nos == AV_PICTURE_TYPE_B)
            list_count = 2;
        else
            list_count = 1;
    } else {
        list_count   = 0;
        ref_count[0] = ref_count[1] = 0;
    }

    *plist_count = list_count;

    return 0;
fail:
    *plist_count = 0;
    ref_count[0] = 0;
    ref_count[1] = 0;
    return AVERROR_INVALIDDATA;
}

int ff_h264_init_poc(int pic_field_poc[2], int *pic_poc,
                     const SPS *sps, H264POCContext *pc,
                     int picture_structure, int nal_ref_idc)
{
    const int max_frame_num = 1 << sps->log2_max_frame_num;
    int field_poc[2];

    pc->frame_num_offset = pc->prev_frame_num_offset;
    if (pc->frame_num < pc->prev_frame_num)
        pc->frame_num_offset += max_frame_num;

    if (sps->poc_type == 0) {
        const int max_poc_lsb = 1 << sps->log2_max_poc_lsb;

        if (pc->poc_lsb < pc->prev_poc_lsb &&
            pc->prev_poc_lsb - pc->poc_lsb >= max_poc_lsb / 2)
            pc->poc_msb = pc->prev_poc_msb + max_poc_lsb;
        else if (pc->poc_lsb > pc->prev_poc_lsb &&
                 pc->prev_poc_lsb - pc->poc_lsb < -max_poc_lsb / 2)
            pc->poc_msb = pc->prev_poc_msb - max_poc_lsb;
        else
            pc->poc_msb = pc->prev_poc_msb;
        field_poc[0] =
        field_poc[1] = pc->poc_msb + pc->poc_lsb;
        if (picture_structure == PICT_FRAME)
            field_poc[1] += pc->delta_poc_bottom;
    } else if (sps->poc_type == 1) {
        int abs_frame_num, expected_delta_per_poc_cycle, expectedpoc;
        int i;

        if (sps->poc_cycle_length != 0)
            abs_frame_num = pc->frame_num_offset + pc->frame_num;
        else
            abs_frame_num = 0;

        if (nal_ref_idc == 0 && abs_frame_num > 0)
            abs_frame_num--;

        expected_delta_per_poc_cycle = 0;
        for (i = 0; i < sps->poc_cycle_length; i++)
            // FIXME integrate during sps parse
            expected_delta_per_poc_cycle += sps->offset_for_ref_frame[i];

        if (abs_frame_num > 0) {
            int poc_cycle_cnt          = (abs_frame_num - 1) / sps->poc_cycle_length;
            int frame_num_in_poc_cycle = (abs_frame_num - 1) % sps->poc_cycle_length;

            expectedpoc = poc_cycle_cnt * expected_delta_per_poc_cycle;
            for (i = 0; i <= frame_num_in_poc_cycle; i++)
                expectedpoc = expectedpoc + sps->offset_for_ref_frame[i];
        } else
            expectedpoc = 0;

        if (nal_ref_idc == 0)
            expectedpoc = expectedpoc + sps->offset_for_non_ref_pic;

        field_poc[0] = expectedpoc + pc->delta_poc[0];
        field_poc[1] = field_poc[0] + sps->offset_for_top_to_bottom_field;

        if (picture_structure == PICT_FRAME)
            field_poc[1] += pc->delta_poc[1];
    } else {
        int poc = 2 * (pc->frame_num_offset + pc->frame_num);

        if (!nal_ref_idc)
            poc--;

        field_poc[0] = poc;
        field_poc[1] = poc;
    }

    if (picture_structure != PICT_BOTTOM_FIELD)
        pic_field_poc[0] = field_poc[0];
    if (picture_structure != PICT_TOP_FIELD)
        pic_field_poc[1] = field_poc[1];
    *pic_poc = FFMIN(pic_field_poc[0], pic_field_poc[1]);

    return 0;
}

static int decode_extradata_ps(const uint8_t *data, int size, H264ParamSets *ps,
                               int is_avc, void *logctx)
{
    H2645Packet pkt = { 0 };
    int i, ret = 0;

    ret = ff_h2645_packet_split(&pkt, data, size, logctx, is_avc, 2, AV_CODEC_ID_H264);
    if (ret < 0) {
        ret = 0;
        goto fail;
    }

    for (i = 0; i < pkt.nb_nals; i++) {
        H2645NAL *nal = &pkt.nals[i];
        switch (nal->type) {
<<<<<<< HEAD
        case NAL_SPS:
            ret = ff_h264_decode_seq_parameter_set(&nal->gb, logctx, ps, 0);
=======
        case H264_NAL_SPS:
            ret = ff_h264_decode_seq_parameter_set(&nal->gb, logctx, ps);
>>>>>>> 5c2fb561
            if (ret < 0)
                goto fail;
            break;
        case H264_NAL_PPS:
            ret = ff_h264_decode_picture_parameter_set(&nal->gb, logctx, ps,
                                                       nal->size_bits);
            if (ret < 0)
                goto fail;
            break;
        default:
            av_log(logctx, AV_LOG_VERBOSE, "Ignoring NAL type %d in extradata\n",
                   nal->type);
            break;
        }
    }

fail:
    ff_h2645_packet_uninit(&pkt);
    return ret;
}

/* There are (invalid) samples in the wild with mp4-style extradata, where the
 * parameter sets are stored unescaped (i.e. as RBSP).
 * This function catches the parameter set decoding failure and tries again
 * after escaping it */
static int decode_extradata_ps_mp4(const uint8_t *buf, int buf_size, H264ParamSets *ps,
                                   int err_recognition, void *logctx)
{
    int ret;

    ret = decode_extradata_ps(buf, buf_size, ps, 1, logctx);
    if (ret < 0 && !(err_recognition & AV_EF_EXPLODE)) {
        GetByteContext gbc;
        PutByteContext pbc;
        uint8_t *escaped_buf;
        int escaped_buf_size;

        av_log(logctx, AV_LOG_WARNING,
               "SPS decoding failure, trying again after escaping the NAL\n");

        if (buf_size / 2 >= (INT16_MAX - AV_INPUT_BUFFER_PADDING_SIZE) / 3)
            return AVERROR(ERANGE);
        escaped_buf_size = buf_size * 3 / 2 + AV_INPUT_BUFFER_PADDING_SIZE;
        escaped_buf = av_mallocz(escaped_buf_size);
        if (!escaped_buf)
            return AVERROR(ENOMEM);

        bytestream2_init(&gbc, buf, buf_size);
        bytestream2_init_writer(&pbc, escaped_buf, escaped_buf_size);

        while (bytestream2_get_bytes_left(&gbc)) {
            if (bytestream2_get_bytes_left(&gbc) >= 3 &&
                bytestream2_peek_be24(&gbc) <= 3) {
                bytestream2_put_be24(&pbc, 3);
                bytestream2_skip(&gbc, 2);
            } else
                bytestream2_put_byte(&pbc, bytestream2_get_byte(&gbc));
        }

        escaped_buf_size = bytestream2_tell_p(&pbc);
        AV_WB16(escaped_buf, escaped_buf_size - 2);

        ret = decode_extradata_ps(escaped_buf, escaped_buf_size, ps, 1, logctx);
        av_freep(&escaped_buf);
        if (ret < 0)
            return ret;
    }

    return 0;
}

int ff_h264_decode_extradata(const uint8_t *data, int size, H264ParamSets *ps,
                             int *is_avc, int *nal_length_size,
                             int err_recognition, void *logctx)
{
    int ret;

    if (!data || size <= 0)
        return -1;

    if (data[0] == 1) {
        int i, cnt, nalsize;
        const uint8_t *p = data;

        *is_avc = 1;

        if (size < 7) {
            av_log(logctx, AV_LOG_ERROR, "avcC %d too short\n", size);
            return AVERROR_INVALIDDATA;
        }

        // Decode sps from avcC
        cnt = *(p + 5) & 0x1f; // Number of sps
        p  += 6;
        for (i = 0; i < cnt; i++) {
            nalsize = AV_RB16(p) + 2;
            if (nalsize > size - (p - data))
                return AVERROR_INVALIDDATA;
            ret = decode_extradata_ps_mp4(p, nalsize, ps, err_recognition, logctx);
            if (ret < 0) {
                av_log(logctx, AV_LOG_ERROR,
                       "Decoding sps %d from avcC failed\n", i);
                return ret;
            }
            p += nalsize;
        }
        // Decode pps from avcC
        cnt = *(p++); // Number of pps
        for (i = 0; i < cnt; i++) {
            nalsize = AV_RB16(p) + 2;
            if (nalsize > size - (p - data))
                return AVERROR_INVALIDDATA;
            ret = decode_extradata_ps_mp4(p, nalsize, ps, err_recognition, logctx);
            if (ret < 0) {
                av_log(logctx, AV_LOG_ERROR,
                       "Decoding pps %d from avcC failed\n", i);
                return ret;
            }
            p += nalsize;
        }
        // Store right nal length size that will be used to parse all other nals
        *nal_length_size = (data[4] & 0x03) + 1;
    } else {
        *is_avc = 0;
        ret = decode_extradata_ps(data, size, ps, 0, logctx);
        if (ret < 0)
            return ret;
    }
    return size;
}

/**
 * Compute profile from profile_idc and constraint_set?_flags.
 *
 * @param sps SPS
 *
 * @return profile as defined by FF_PROFILE_H264_*
 */
int ff_h264_get_profile(const SPS *sps)
{
    int profile = sps->profile_idc;

    switch (sps->profile_idc) {
    case FF_PROFILE_H264_BASELINE:
        // constraint_set1_flag set to 1
        profile |= (sps->constraint_set_flags & 1 << 1) ? FF_PROFILE_H264_CONSTRAINED : 0;
        break;
    case FF_PROFILE_H264_HIGH_10:
    case FF_PROFILE_H264_HIGH_422:
    case FF_PROFILE_H264_HIGH_444_PREDICTIVE:
        // constraint_set3_flag set to 1
        profile |= (sps->constraint_set_flags & 1 << 3) ? FF_PROFILE_H264_INTRA : 0;
        break;
    }

    return profile;
}<|MERGE_RESOLUTION|>--- conflicted
+++ resolved
@@ -346,13 +346,8 @@
     for (i = 0; i < pkt.nb_nals; i++) {
         H2645NAL *nal = &pkt.nals[i];
         switch (nal->type) {
-<<<<<<< HEAD
-        case NAL_SPS:
+        case H264_NAL_SPS:
             ret = ff_h264_decode_seq_parameter_set(&nal->gb, logctx, ps, 0);
-=======
-        case H264_NAL_SPS:
-            ret = ff_h264_decode_seq_parameter_set(&nal->gb, logctx, ps);
->>>>>>> 5c2fb561
             if (ret < 0)
                 goto fail;
             break;
