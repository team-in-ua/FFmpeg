--- conflicted
+++ resolved
@@ -1435,152 +1435,7 @@
     }
 }
 
-<<<<<<< HEAD
-#if !COMPILE_TEMPLATE_MMX2
-//FIXME yuy2* can read up to 7 samples too much
-
-static void RENAME(yuy2ToY)(uint8_t *dst, const uint8_t *src, const uint8_t *unused1, const uint8_t *unused2,
-                            int width, uint32_t *unused)
-{
-    __asm__ volatile(
-        "movq "MANGLE(bm01010101)", %%mm2           \n\t"
-        "mov                    %0, %%"REG_a"       \n\t"
-        "1:                                         \n\t"
-        "movq    (%1, %%"REG_a",2), %%mm0           \n\t"
-        "movq   8(%1, %%"REG_a",2), %%mm1           \n\t"
-        "pand                %%mm2, %%mm0           \n\t"
-        "pand                %%mm2, %%mm1           \n\t"
-        "packuswb            %%mm1, %%mm0           \n\t"
-        "movq                %%mm0, (%2, %%"REG_a") \n\t"
-        "add                    $8, %%"REG_a"       \n\t"
-        " js                    1b                  \n\t"
-        : : "g" ((x86_reg)-width), "r" (src+width*2), "r" (dst+width)
-        : "%"REG_a
-    );
-}
-
-static void RENAME(yuy2ToUV)(uint8_t *dstU, uint8_t *dstV,
-                             const uint8_t *unused1, const uint8_t *src1, const uint8_t *src2,
-                             int width, uint32_t *unused)
-{
-    __asm__ volatile(
-        "movq "MANGLE(bm01010101)", %%mm4           \n\t"
-        "mov                    %0, %%"REG_a"       \n\t"
-        "1:                                         \n\t"
-        "movq    (%1, %%"REG_a",4), %%mm0           \n\t"
-        "movq   8(%1, %%"REG_a",4), %%mm1           \n\t"
-        "psrlw                  $8, %%mm0           \n\t"
-        "psrlw                  $8, %%mm1           \n\t"
-        "packuswb            %%mm1, %%mm0           \n\t"
-        "movq                %%mm0, %%mm1           \n\t"
-        "psrlw                  $8, %%mm0           \n\t"
-        "pand                %%mm4, %%mm1           \n\t"
-        "packuswb            %%mm0, %%mm0           \n\t"
-        "packuswb            %%mm1, %%mm1           \n\t"
-        "movd                %%mm0, (%3, %%"REG_a") \n\t"
-        "movd                %%mm1, (%2, %%"REG_a") \n\t"
-        "add                    $4, %%"REG_a"       \n\t"
-        " js                    1b                  \n\t"
-        : : "g" ((x86_reg)-width), "r" (src1+width*4), "r" (dstU+width), "r" (dstV+width)
-        : "%"REG_a
-    );
-    assert(src1 == src2);
-}
-
-/* This is almost identical to the previous, end exists only because
- * yuy2ToY/UV)(dst, src+1, ...) would have 100% unaligned accesses. */
-static void RENAME(uyvyToY)(uint8_t *dst, const uint8_t *src, const uint8_t *unused1, const uint8_t *unused2,
-                            int width, uint32_t *unused)
-{
-    __asm__ volatile(
-        "mov                  %0, %%"REG_a"         \n\t"
-        "1:                                         \n\t"
-        "movq  (%1, %%"REG_a",2), %%mm0             \n\t"
-        "movq 8(%1, %%"REG_a",2), %%mm1             \n\t"
-        "psrlw                $8, %%mm0             \n\t"
-        "psrlw                $8, %%mm1             \n\t"
-        "packuswb          %%mm1, %%mm0             \n\t"
-        "movq              %%mm0, (%2, %%"REG_a")   \n\t"
-        "add                  $8, %%"REG_a"         \n\t"
-        " js                  1b                    \n\t"
-        : : "g" ((x86_reg)-width), "r" (src+width*2), "r" (dst+width)
-        : "%"REG_a
-    );
-}
-
-static void RENAME(uyvyToUV)(uint8_t *dstU, uint8_t *dstV,
-                             const uint8_t *unused1, const uint8_t *src1, const uint8_t *src2,
-                             int width, uint32_t *unused)
-{
-    __asm__ volatile(
-        "movq "MANGLE(bm01010101)", %%mm4           \n\t"
-        "mov                    %0, %%"REG_a"       \n\t"
-        "1:                                         \n\t"
-        "movq    (%1, %%"REG_a",4), %%mm0           \n\t"
-        "movq   8(%1, %%"REG_a",4), %%mm1           \n\t"
-        "pand                %%mm4, %%mm0           \n\t"
-        "pand                %%mm4, %%mm1           \n\t"
-        "packuswb            %%mm1, %%mm0           \n\t"
-        "movq                %%mm0, %%mm1           \n\t"
-        "psrlw                  $8, %%mm0           \n\t"
-        "pand                %%mm4, %%mm1           \n\t"
-        "packuswb            %%mm0, %%mm0           \n\t"
-        "packuswb            %%mm1, %%mm1           \n\t"
-        "movd                %%mm0, (%3, %%"REG_a") \n\t"
-        "movd                %%mm1, (%2, %%"REG_a") \n\t"
-        "add                    $4, %%"REG_a"       \n\t"
-        " js                    1b                  \n\t"
-        : : "g" ((x86_reg)-width), "r" (src1+width*4), "r" (dstU+width), "r" (dstV+width)
-        : "%"REG_a
-    );
-    assert(src1 == src2);
-}
-
-static av_always_inline void RENAME(nvXXtoUV)(uint8_t *dst1, uint8_t *dst2,
-                                              const uint8_t *src, int width)
-{
-    __asm__ volatile(
-        "movq "MANGLE(bm01010101)", %%mm4           \n\t"
-        "mov                    %0, %%"REG_a"       \n\t"
-        "1:                                         \n\t"
-        "movq    (%1, %%"REG_a",2), %%mm0           \n\t"
-        "movq   8(%1, %%"REG_a",2), %%mm1           \n\t"
-        "movq                %%mm0, %%mm2           \n\t"
-        "movq                %%mm1, %%mm3           \n\t"
-        "pand                %%mm4, %%mm0           \n\t"
-        "pand                %%mm4, %%mm1           \n\t"
-        "psrlw                  $8, %%mm2           \n\t"
-        "psrlw                  $8, %%mm3           \n\t"
-        "packuswb            %%mm1, %%mm0           \n\t"
-        "packuswb            %%mm3, %%mm2           \n\t"
-        "movq                %%mm0, (%2, %%"REG_a") \n\t"
-        "movq                %%mm2, (%3, %%"REG_a") \n\t"
-        "add                    $8, %%"REG_a"       \n\t"
-        " js                    1b                  \n\t"
-        : : "g" ((x86_reg)-width), "r" (src+width*2), "r" (dst1+width), "r" (dst2+width)
-        : "%"REG_a
-    );
-}
-
-static void RENAME(nv12ToUV)(uint8_t *dstU, uint8_t *dstV,
-                             const uint8_t *unused1, const uint8_t *src1, const uint8_t *src2,
-                             int width, uint32_t *unused)
-{
-    RENAME(nvXXtoUV)(dstU, dstV, src1, width);
-}
-
-static void RENAME(nv21ToUV)(uint8_t *dstU, uint8_t *dstV,
-                             const uint8_t *unused1, const uint8_t *src1, const uint8_t *src2,
-                             int width, uint32_t *unused)
-{
-    RENAME(nvXXtoUV)(dstV, dstU, src1, width);
-}
-#endif /* !COMPILE_TEMPLATE_MMX2 */
-
 static av_always_inline void RENAME(bgr24ToY_mmx)(int16_t *dst, const uint8_t *src,
-=======
-static av_always_inline void RENAME(bgr24ToY_mmx)(uint8_t *dst, const uint8_t *src,
->>>>>>> a67b8c86
                                                   int width, enum PixelFormat srcFormat)
 {
 
