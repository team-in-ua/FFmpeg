/*
 * filter graph parser
 * Copyright (c) 2008 Vitor Sessak
 * Copyright (c) 2007 Bobby Bingham
 *
 * This file is part of FFmpeg.
 *
 * FFmpeg is free software; you can redistribute it and/or
 * modify it under the terms of the GNU Lesser General Public
 * License as published by the Free Software Foundation; either
 * version 2.1 of the License, or (at your option) any later version.
 *
 * FFmpeg is distributed in the hope that it will be useful,
 * but WITHOUT ANY WARRANTY; without even the implied warranty of
 * MERCHANTABILITY or FITNESS FOR A PARTICULAR PURPOSE.  See the GNU
 * Lesser General Public License for more details.
 *
 * You should have received a copy of the GNU Lesser General Public
 * License along with FFmpeg; if not, write to the Free Software
 * Foundation, Inc., 51 Franklin Street, Fifth Floor, Boston, MA 02110-1301 USA
 */

#include <ctype.h>
#include <string.h>

#include "libavutil/avstring.h"
#include "avfilter.h"
#include "avfiltergraph.h"

#define WHITESPACES " \n\t"

/**
 * Link two filters together.
 *
 * @see avfilter_link()
 */
static int link_filter(AVFilterContext *src, int srcpad,
                       AVFilterContext *dst, int dstpad,
                       void *log_ctx)
{
    int ret;
    if ((ret = avfilter_link(src, srcpad, dst, dstpad))) {
        av_log(log_ctx, AV_LOG_ERROR,
               "Cannot create the link %s:%d -> %s:%d\n",
               src->filter->name, srcpad, dst->filter->name, dstpad);
        return ret;
    }

    return 0;
}

/**
 * Parse the name of a link, which has the format "[linkname]".
 *
 * @return a pointer (that need to be freed after use) to the name
 * between parenthesis
 */
static char *parse_link_name(const char **buf, void *log_ctx)
{
    const char *start = *buf;
    char *name;
    (*buf)++;

    name = av_get_token(buf, "]");

    if (!name[0]) {
        av_log(log_ctx, AV_LOG_ERROR,
               "Bad (empty?) label found in the following: \"%s\".\n", start);
        goto fail;
    }

    if (*(*buf)++ != ']') {
        av_log(log_ctx, AV_LOG_ERROR,
               "Mismatched '[' found in the following: \"%s\".\n", start);
    fail:
        av_freep(&name);
    }

    return name;
}

/**
 * Create an instance of a filter, initialize and insert it in the
 * filtergraph in *ctx.
 *
 * @param filt_ctx put here a filter context in case of successful creation and configuration, NULL otherwise.
 * @param ctx the filtergraph context
 * @param index an index which is supposed to be unique for each filter instance added to the filtergraph
 * @param filt_name the name of the filter to create
 * @param args the arguments provided to the filter during its initialization
 * @param log_ctx the log context to use
 * @return 0 in case of success, a negative AVERROR code otherwise
 */
static int create_filter(AVFilterContext **filt_ctx, AVFilterGraph *ctx, int index,
                         const char *filt_name, const char *args, void *log_ctx)
{
    AVFilter *filt;
    char inst_name[30];
    char tmp_args[256];
    int ret;

    snprintf(inst_name, sizeof(inst_name), "Parsed_%s_%d", filt_name, index);

    filt = avfilter_get_by_name(filt_name);

    if (!filt) {
        av_log(log_ctx, AV_LOG_ERROR,
               "No such filter: '%s'\n", filt_name);
        return AVERROR(EINVAL);
    }

    ret = avfilter_open(filt_ctx, filt, inst_name);
    if (!*filt_ctx) {
        av_log(log_ctx, AV_LOG_ERROR,
               "Error creating filter '%s'\n", filt_name);
        return ret;
    }

    if ((ret = avfilter_graph_add_filter(ctx, *filt_ctx)) < 0) {
        avfilter_free(*filt_ctx);
        return ret;
    }

    if (!strcmp(filt_name, "scale") && args && !strstr(args, "flags")) {
        snprintf(tmp_args, sizeof(tmp_args), "%s:%s",
                 args, ctx->scale_sws_opts);
        args = tmp_args;
    }

    if ((ret = avfilter_init_filter(*filt_ctx, args, NULL)) < 0) {
        av_log(log_ctx, AV_LOG_ERROR,
               "Error initializing filter '%s' with args '%s'\n", filt_name, args);
        return ret;
    }

    return 0;
}

/**
 * Parse a string of the form FILTER_NAME[=PARAMS], and create a
 * corresponding filter instance which is added to graph with
 * create_filter().
 *
 * @param filt_ctx Pointer that is set to the created and configured filter
 *                 context on success, set to NULL on failure.
 * @param filt_ctx put here a pointer to the created filter context on
 * success, NULL otherwise
 * @param buf pointer to the buffer to parse, *buf will be updated to
 * point to the char next after the parsed string
 * @param index an index which is assigned to the created filter
 * instance, and which is supposed to be unique for each filter
 * instance added to the filtergraph
 * @return 0 in case of success, a negative AVERROR code otherwise
 */
static int parse_filter(AVFilterContext **filt_ctx, const char **buf, AVFilterGraph *graph,
                        int index, void *log_ctx)
{
    char *opts = NULL;
    char *name = av_get_token(buf, "=,;[\n");
    int ret;

    if (**buf == '=') {
        (*buf)++;
        opts = av_get_token(buf, "[],;\n");
    }

    ret = create_filter(filt_ctx, graph, index, name, opts, log_ctx);
    av_free(name);
    av_free(opts);
    return ret;
}

AVFilterInOut *avfilter_inout_alloc(void)
{
    return av_mallocz(sizeof(AVFilterInOut));
}

void avfilter_inout_free(AVFilterInOut **inout)
{
    while (*inout) {
        AVFilterInOut *next = (*inout)->next;
        av_freep(&(*inout)->name);
        av_freep(inout);
        *inout = next;
    }
}

static AVFilterInOut *extract_inout(const char *label, AVFilterInOut **links)
{
    AVFilterInOut *ret;

    while (*links && (!(*links)->name || strcmp((*links)->name, label)))
        links = &((*links)->next);

    ret = *links;

    if (ret) {
        *links = ret->next;
        ret->next = NULL;
    }

    return ret;
}

static void insert_inout(AVFilterInOut **inouts, AVFilterInOut *element)
{
    element->next = *inouts;
    *inouts = element;
}

static void append_inout(AVFilterInOut **inouts, AVFilterInOut **element)
{
    while (*inouts && (*inouts)->next)
        inouts = &((*inouts)->next);

    if (!*inouts)
        *inouts = *element;
    else
        (*inouts)->next = *element;
    *element = NULL;
}

static int link_filter_inouts(AVFilterContext *filt_ctx,
                              AVFilterInOut **curr_inputs,
                              AVFilterInOut **open_inputs, void *log_ctx)
{
    int pad, ret;

    for (pad = 0; pad < filt_ctx->nb_inputs; pad++) {
        AVFilterInOut *p = *curr_inputs;

        if (p) {
            *curr_inputs = (*curr_inputs)->next;
            p->next = NULL;
        } else if (!(p = av_mallocz(sizeof(*p))))
            return AVERROR(ENOMEM);

        if (p->filter_ctx) {
            if ((ret = link_filter(p->filter_ctx, p->pad_idx, filt_ctx, pad, log_ctx)) < 0)
                return ret;
            av_free(p->name);
            av_free(p);
        } else {
            p->filter_ctx = filt_ctx;
            p->pad_idx = pad;
            append_inout(open_inputs, &p);
        }
    }

    if (*curr_inputs) {
        av_log(log_ctx, AV_LOG_ERROR,
               "Too many inputs specified for the \"%s\" filter.\n",
               filt_ctx->filter->name);
        return AVERROR(EINVAL);
    }

    pad = filt_ctx->nb_outputs;
    while (pad--) {
        AVFilterInOut *currlinkn = av_mallocz(sizeof(AVFilterInOut));
        if (!currlinkn)
            return AVERROR(ENOMEM);
        currlinkn->filter_ctx  = filt_ctx;
        currlinkn->pad_idx = pad;
        insert_inout(curr_inputs, currlinkn);
    }

    return 0;
}

static int parse_inputs(const char **buf, AVFilterInOut **curr_inputs,
                        AVFilterInOut **open_outputs, void *log_ctx)
{
    AVFilterInOut *parsed_inputs = NULL;
    int pad = 0;

    while (**buf == '[') {
        char *name = parse_link_name(buf, log_ctx);
        AVFilterInOut *match;

        if (!name)
            return AVERROR(EINVAL);

        /* First check if the label is not in the open_outputs list */
        match = extract_inout(name, open_outputs);

        if (match) {
            av_free(name);
        } else {
            /* Not in the list, so add it as an input */
            if (!(match = av_mallocz(sizeof(AVFilterInOut))))
                return AVERROR(ENOMEM);
            match->name    = name;
            match->pad_idx = pad;
        }

        append_inout(&parsed_inputs, &match);

        *buf += strspn(*buf, WHITESPACES);
        pad++;
    }

    append_inout(&parsed_inputs, curr_inputs);
    *curr_inputs = parsed_inputs;

    return pad;
}

static int parse_outputs(const char **buf, AVFilterInOut **curr_inputs,
                         AVFilterInOut **open_inputs,
                         AVFilterInOut **open_outputs, void *log_ctx)
{
    int ret, pad = 0;

    while (**buf == '[') {
        char *name = parse_link_name(buf, log_ctx);
        AVFilterInOut *match;

        AVFilterInOut *input = *curr_inputs;
        if (!input) {
            av_log(log_ctx, AV_LOG_ERROR,
                   "No output pad can be associated to link label '%s'.\n",
                   name);
            return AVERROR(EINVAL);
        }
        *curr_inputs = (*curr_inputs)->next;

        if (!name)
            return AVERROR(EINVAL);

        /* First check if the label is not in the open_inputs list */
        match = extract_inout(name, open_inputs);

        if (match) {
            if ((ret = link_filter(input->filter_ctx, input->pad_idx,
                                   match->filter_ctx, match->pad_idx, log_ctx)) < 0)
                return ret;
            av_free(match->name);
            av_free(name);
            av_free(match);
            av_free(input);
        } else {
            /* Not in the list, so add the first input as a open_output */
            input->name = name;
            insert_inout(open_outputs, input);
        }
        *buf += strspn(*buf, WHITESPACES);
        pad++;
    }

    return pad;
}

static int parse_sws_flags(const char **buf, AVFilterGraph *graph)
{
    char *p = strchr(*buf, ';');

    if (strncmp(*buf, "sws_flags=", 10))
        return 0;

    if (!p) {
        av_log(graph, AV_LOG_ERROR, "sws_flags not terminated with ';'.\n");
        return AVERROR(EINVAL);
    }

    *buf += 4;  // keep the 'flags=' part

    av_freep(&graph->scale_sws_opts);
    if (!(graph->scale_sws_opts = av_mallocz(p - *buf + 1)))
        return AVERROR(ENOMEM);
    av_strlcpy(graph->scale_sws_opts, *buf, p - *buf + 1);

    *buf = p + 1;
    return 0;
}

int avfilter_graph_parse2(AVFilterGraph *graph, const char *filters,
                          AVFilterInOut **inputs,
                          AVFilterInOut **outputs)
{
    int index = 0, ret = 0;
    char chr = 0;

    AVFilterInOut *curr_inputs = NULL, *open_inputs = NULL, *open_outputs = NULL;

    filters += strspn(filters, WHITESPACES);

    if ((ret = parse_sws_flags(&filters, graph)) < 0)
        goto fail;

    do {
        AVFilterContext *filter;
        filters += strspn(filters, WHITESPACES);

<<<<<<< HEAD
        if ((ret = parse_inputs(&filters, &curr_inputs, &open_outputs, log_ctx)) < 0)
            goto end;

        if ((ret = parse_filter(&filter, &filters, graph, index, log_ctx)) < 0)
            goto end;

        if ((ret = link_filter_inouts(filter, &curr_inputs, &open_inputs, log_ctx)) < 0)
            goto end;

        if ((ret = parse_outputs(&filters, &curr_inputs, &open_inputs, &open_outputs,
                                 log_ctx)) < 0)
            goto end;
=======
        if ((ret = parse_inputs(&filters, &curr_inputs, &open_outputs, graph)) < 0)
            goto fail;

        if ((ret = parse_filter(&filter, &filters, graph, index, graph)) < 0)
            goto fail;


        if ((ret = link_filter_inouts(filter, &curr_inputs, &open_inputs, graph)) < 0)
            goto fail;

        if ((ret = parse_outputs(&filters, &curr_inputs, &open_inputs, &open_outputs,
                                 graph)) < 0)
            goto fail;
>>>>>>> 1961e46c

        filters += strspn(filters, WHITESPACES);
        chr = *filters++;

        if (chr == ';' && curr_inputs)
            append_inout(&open_outputs, &curr_inputs);
        index++;
    } while (chr == ',' || chr == ';');

    if (chr) {
        av_log(graph, AV_LOG_ERROR,
               "Unable to parse graph description substring: \"%s\"\n",
               filters - 1);
        ret = AVERROR(EINVAL);
        goto end;
    }

    append_inout(&open_outputs, &curr_inputs);


    *inputs  = open_inputs;
    *outputs = open_outputs;
    return 0;

 fail:end:
    for (; graph->filter_count > 0; graph->filter_count--)
        avfilter_free(graph->filters[graph->filter_count - 1]);
    av_freep(&graph->filters);
    avfilter_inout_free(&open_inputs);
    avfilter_inout_free(&open_outputs);
    avfilter_inout_free(&curr_inputs);

    *inputs  = NULL;
    *outputs = NULL;

    return ret;
}

int avfilter_graph_parse(AVFilterGraph *graph, const char *filters,
                         AVFilterInOut **open_inputs_ptr, AVFilterInOut **open_outputs_ptr,
                         void *log_ctx)
{
#if 0
    int ret;
    AVFilterInOut *open_inputs  = open_inputs_ptr  ? *open_inputs_ptr  : NULL;
    AVFilterInOut *open_outputs = open_outputs_ptr ? *open_outputs_ptr : NULL;
    AVFilterInOut *cur, *match, *inputs = NULL, *outputs = NULL;

    if ((ret = avfilter_graph_parse2(graph, filters, &inputs, &outputs)) < 0)
        goto fail;

    /* First input can be omitted if it is "[in]" */
    if (inputs && !inputs->name)
        inputs->name = av_strdup("in");
    for (cur = inputs; cur; cur = cur->next) {
        if (!cur->name) {
              av_log(log_ctx, AV_LOG_ERROR,
                     "Not enough inputs specified for the \"%s\" filter.\n",
                     cur->filter_ctx->filter->name);
              ret = AVERROR(EINVAL);
              goto fail;
        }
        if (!(match = extract_inout(cur->name, &open_outputs)))
            continue;
        ret = avfilter_link(match->filter_ctx, match->pad_idx,
                            cur->filter_ctx,   cur->pad_idx);
        avfilter_inout_free(&match);
        if (ret < 0)
            goto fail;
    }

    /* Last output can be omitted if it is "[out]" */
    if (outputs && !outputs->name)
        outputs->name = av_strdup("out");
    for (cur = outputs; cur; cur = cur->next) {
        if (!cur->name) {
            av_log(log_ctx, AV_LOG_ERROR,
                   "Invalid filterchain containing an unlabelled output pad: \"%s\"\n",
                   filters);
            ret = AVERROR(EINVAL);
            goto fail;
        }
        if (!(match = extract_inout(cur->name, &open_inputs)))
            continue;
        ret = avfilter_link(cur->filter_ctx,   cur->pad_idx,
                            match->filter_ctx, match->pad_idx);
        avfilter_inout_free(&match);
        if (ret < 0)
            goto fail;
    }

 fail:
    if (ret < 0) {
        for (; graph->filter_count > 0; graph->filter_count--)
            avfilter_free(graph->filters[graph->filter_count - 1]);
        av_freep(&graph->filters);
    }
    avfilter_inout_free(&inputs);
    avfilter_inout_free(&outputs);
    /* clear open_in/outputs only if not passed as parameters */
    if (open_inputs_ptr) *open_inputs_ptr = open_inputs;
    else avfilter_inout_free(&open_inputs);
    if (open_outputs_ptr) *open_outputs_ptr = open_outputs;
    else avfilter_inout_free(&open_outputs);
    return ret;
}
#else
    int index = 0, ret = 0;
    char chr = 0;

    AVFilterInOut *curr_inputs = NULL;
    AVFilterInOut *open_inputs  = open_inputs_ptr  ? *open_inputs_ptr  : NULL;
    AVFilterInOut *open_outputs = open_outputs_ptr ? *open_outputs_ptr : NULL;

    do {
        AVFilterContext *filter;
        const char *filterchain = filters;
        filters += strspn(filters, WHITESPACES);

        if ((ret = parse_inputs(&filters, &curr_inputs, &open_outputs, log_ctx)) < 0)
            goto end;

        if ((ret = parse_filter(&filter, &filters, graph, index, log_ctx)) < 0)
            goto end;

        if (filter->input_count == 1 && !curr_inputs && !index) {
            /* First input pad, assume it is "[in]" if not specified */
            const char *tmp = "[in]";
            if ((ret = parse_inputs(&tmp, &curr_inputs, &open_outputs, log_ctx)) < 0)
                goto end;
        }

        if ((ret = link_filter_inouts(filter, &curr_inputs, &open_inputs, log_ctx)) < 0)
            goto end;

        if ((ret = parse_outputs(&filters, &curr_inputs, &open_inputs, &open_outputs,
                                 log_ctx)) < 0)
            goto end;

        filters += strspn(filters, WHITESPACES);
        chr = *filters++;

        if (chr == ';' && curr_inputs) {
            av_log(log_ctx, AV_LOG_ERROR,
                   "Invalid filterchain containing an unlabelled output pad: \"%s\"\n",
                   filterchain);
            ret = AVERROR(EINVAL);
            goto end;
        }
        index++;
    } while (chr == ',' || chr == ';');

    if (chr) {
        av_log(log_ctx, AV_LOG_ERROR,
               "Unable to parse graph description substring: \"%s\"\n",
               filters - 1);
        ret = AVERROR(EINVAL);
        goto end;
    }

    if (curr_inputs) {
        /* Last output pad, assume it is "[out]" if not specified */
        const char *tmp = "[out]";
        if ((ret = parse_outputs(&tmp, &curr_inputs, &open_inputs, &open_outputs,
                                 log_ctx)) < 0)
            goto end;
    }

end:
    /* clear open_in/outputs only if not passed as parameters */
    if (open_inputs_ptr) *open_inputs_ptr = open_inputs;
    else avfilter_inout_free(&open_inputs);
    if (open_outputs_ptr) *open_outputs_ptr = open_outputs;
    else avfilter_inout_free(&open_outputs);
    avfilter_inout_free(&curr_inputs);

    if (ret < 0) {
        for (; graph->filter_count > 0; graph->filter_count--)
            avfilter_free(graph->filters[graph->filter_count - 1]);
        av_freep(&graph->filters);
    }
    return ret;
}

#endif<|MERGE_RESOLUTION|>--- conflicted
+++ resolved
@@ -391,34 +391,18 @@
         AVFilterContext *filter;
         filters += strspn(filters, WHITESPACES);
 
-<<<<<<< HEAD
-        if ((ret = parse_inputs(&filters, &curr_inputs, &open_outputs, log_ctx)) < 0)
-            goto end;
-
-        if ((ret = parse_filter(&filter, &filters, graph, index, log_ctx)) < 0)
-            goto end;
-
-        if ((ret = link_filter_inouts(filter, &curr_inputs, &open_inputs, log_ctx)) < 0)
-            goto end;
-
-        if ((ret = parse_outputs(&filters, &curr_inputs, &open_inputs, &open_outputs,
-                                 log_ctx)) < 0)
-            goto end;
-=======
         if ((ret = parse_inputs(&filters, &curr_inputs, &open_outputs, graph)) < 0)
-            goto fail;
-
+            goto end;
         if ((ret = parse_filter(&filter, &filters, graph, index, graph)) < 0)
-            goto fail;
+            goto end;
 
 
         if ((ret = link_filter_inouts(filter, &curr_inputs, &open_inputs, graph)) < 0)
-            goto fail;
+            goto end;
 
         if ((ret = parse_outputs(&filters, &curr_inputs, &open_inputs, &open_outputs,
                                  graph)) < 0)
-            goto fail;
->>>>>>> 1961e46c
+            goto end;
 
         filters += strspn(filters, WHITESPACES);
         chr = *filters++;
