--- conflicted
+++ resolved
@@ -1602,18 +1602,9 @@
             hdlr_type = "soun";
             descr     = "SoundHandler";
         } else if (track->enc->codec_type == AVMEDIA_TYPE_SUBTITLE) {
-<<<<<<< HEAD
-            if (track->tag == MKTAG('c','6','0','8')) {
+            if (is_clcp_track(track)) {
                 hdlr_type = "clcp";
                 descr = "ClosedCaptionHandler";
-=======
-            if (track->tag == MKTAG('t','x','3','g')) {
-                hdlr_type = "sbtl";
-            } else if (track->tag == MKTAG('m','p','4','s')) {
-                hdlr_type = "subp";
-            } else if (is_clcp_track(track)) {
-                hdlr_type = "clcp";
->>>>>>> 99e22b78
             } else {
                 if (track->tag == MKTAG('t','x','3','g')) {
                     hdlr_type = "sbtl";
@@ -1682,13 +1673,8 @@
     else if (track->enc->codec_type == AVMEDIA_TYPE_AUDIO)
         mov_write_smhd_tag(pb);
     else if (track->enc->codec_type == AVMEDIA_TYPE_SUBTITLE) {
-<<<<<<< HEAD
-        if (track->tag == MKTAG('t','e','x','t') || track->tag == MKTAG('c','6','0','8')) {
+        if (track->tag == MKTAG('t','e','x','t') || is_clcp_track(track)) {
             mov_write_gmhd_tag(pb, track);
-=======
-        if (track->tag == MKTAG('t','e','x','t') || is_clcp_track(track)) {
-            mov_write_gmhd_tag(pb);
->>>>>>> 99e22b78
         } else {
             mov_write_nmhd_tag(pb);
         }
@@ -1984,17 +1970,8 @@
     avio_wb32(pb, 0); /* size */
     ffio_wfourcc(pb, "trak");
     mov_write_tkhd_tag(pb, track, st);
-<<<<<<< HEAD
     if (supports_edts(mov))
         mov_write_edts_tag(pb, track);  // PSP Movies and several other cases require edts box
-=======
-    if (track->mode == MODE_PSP || track->flags & MOV_TRACK_CTTS ||
-        (track->entry && track->cluster[0].dts) ||
-        is_clcp_track(track)) {
-        if (!(mov->flags & FF_MOV_FLAG_FRAGMENT))
-            mov_write_edts_tag(pb, track);  // PSP Movies require edts box
-    }
->>>>>>> 99e22b78
     if (track->tref_tag)
         mov_write_tref_tag(pb, track);
     mov_write_mdia_tag(pb, track);
@@ -2002,20 +1979,14 @@
         mov_write_uuid_tag_psp(pb, track); // PSP Movies require this uuid box
     if (track->tag == MKTAG('r','t','p',' '))
         mov_write_udta_sdp(pb, track);
-<<<<<<< HEAD
-    if (track->enc->codec_type == AVMEDIA_TYPE_VIDEO && track->mode == MODE_MOV) {
-        double sample_aspect_ratio = av_q2d(st->sample_aspect_ratio);
-        if (st->sample_aspect_ratio.num && 1.0 != sample_aspect_ratio)
-=======
     if (track->mode == MODE_MOV) {
         if (track->enc->codec_type == AVMEDIA_TYPE_VIDEO) {
             double sample_aspect_ratio = av_q2d(st->sample_aspect_ratio);
-            if ((0.0 != sample_aspect_ratio && 1.0 != sample_aspect_ratio)) {
+            if (st->sample_aspect_ratio.num && 1.0 != sample_aspect_ratio) {
                 mov_write_tapt_tag(pb, track);
             }
         }
         if (is_clcp_track(track)) {
->>>>>>> 99e22b78
             mov_write_tapt_tag(pb, track);
         }
     }
