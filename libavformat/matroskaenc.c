--- conflicted
+++ resolved
@@ -680,25 +680,18 @@
     return ret;
 }
 
-static void mkv_write_stereo_mode(AVIOContext *pb, uint8_t stereo_fmt,
+static int mkv_write_stereo_mode(AVFormatContext *s, AVIOContext *pb, int st_mode,
                                   int mode)
 {
-    int valid_fmt = 0;
-
-    switch (mode) {
-    case MODE_WEBM:
-        if (stereo_fmt <= MATROSKA_VIDEO_STEREOMODE_TYPE_TOP_BOTTOM ||
-            stereo_fmt == MATROSKA_VIDEO_STEREOMODE_TYPE_RIGHT_LEFT)
-            valid_fmt = 1;
-        break;
-    case MODE_MATROSKAv2:
-        if (stereo_fmt <= MATROSKA_VIDEO_STEREOMODE_TYPE_BOTH_EYES_BLOCK_RL)
-            valid_fmt = 1;
-        break;
-    }
-
-    if (valid_fmt)
-        put_ebml_uint (pb, MATROSKA_ID_VIDEOSTEREOMODE, stereo_fmt);
+    if ((mode == MODE_WEBM && st_mode > 3 && st_mode != 11)
+        || st_mode >= MATROSKA_VIDEO_STEREO_MODE_COUNT) {
+        av_log(s, AV_LOG_ERROR,
+               "The specified stereo mode is not valid.\n");
+        return AVERROR(EINVAL);
+    } else
+        put_ebml_uint(pb, MATROSKA_ID_VIDEOSTEREOMODE, st_mode);
+
+    return 0;
 }
 
 static int mkv_write_track(AVFormatContext *s, MatroskaMuxContext *mkv,
@@ -838,12 +831,10 @@
         // XXX: interlace flag?
         put_ebml_uint (pb, MATROSKA_ID_VIDEOPIXELWIDTH , codec->width);
         put_ebml_uint (pb, MATROSKA_ID_VIDEOPIXELHEIGHT, codec->height);
-<<<<<<< HEAD
 
         if ((tag = av_dict_get(st->metadata, "stereo_mode", NULL, 0)) ||
             (tag = av_dict_get( s->metadata, "stereo_mode", NULL, 0))) {
-            // save stereo mode flag
-            uint64_t st_mode = MATROSKA_VIDEO_STEREO_MODE_COUNT;
+            int st_mode = MATROSKA_VIDEO_STEREO_MODE_COUNT;
 
             for (j=0; j<MATROSKA_VIDEO_STEREO_MODE_COUNT; j++)
                 if (!strcmp(tag->value, ff_matroska_video_stereo_mode[j])){
@@ -851,13 +842,8 @@
                     break;
                 }
 
-            if ((mkv->mode == MODE_WEBM && st_mode > 3 && st_mode != 11)
-                || st_mode >= MATROSKA_VIDEO_STEREO_MODE_COUNT) {
-                av_log(s, AV_LOG_ERROR,
-                       "The specified stereo mode is not valid.\n");
+            if (mkv_write_stereo_mode(s, pb, st_mode, mkv->mode) < 0)
                 return AVERROR(EINVAL);
-            } else
-                put_ebml_uint(pb, MATROSKA_ID_VIDEOSTEREOMODE, st_mode);
 
             switch (st_mode) {
             case 1:
@@ -879,10 +865,6 @@
             (tag = av_dict_get( s->metadata, "alpha_mode", NULL, 0)) ||
             (codec->pix_fmt == AV_PIX_FMT_YUVA420P)) {
             put_ebml_uint(pb, MATROSKA_ID_VIDEOALPHAMODE, 1);
-=======
-        if ((tag = av_dict_get(s->metadata, "stereo_mode", NULL, 0))) {
-            mkv_write_stereo_mode(pb, atoi(tag->value), mkv->mode);
->>>>>>> 48e64324
         }
 
         if (st->sample_aspect_ratio.num) {
