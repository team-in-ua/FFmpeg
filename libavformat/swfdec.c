--- conflicted
+++ resolved
@@ -181,21 +181,21 @@
         return NULL;
     ast->id = id;
     if (info & 1) {
-        ast->codec->channels       = 2;
-        ast->codec->channel_layout = AV_CH_LAYOUT_STEREO;
+        ast->codecpar->channels       = 2;
+        ast->codecpar->channel_layout = AV_CH_LAYOUT_STEREO;
     } else {
-        ast->codec->channels       = 1;
-        ast->codec->channel_layout = AV_CH_LAYOUT_MONO;
+        ast->codecpar->channels       = 1;
+        ast->codecpar->channel_layout = AV_CH_LAYOUT_MONO;
     }
-    ast->codec->codec_type = AVMEDIA_TYPE_AUDIO;
-    ast->codec->codec_id   = ff_codec_get_id(swf_audio_codec_tags, info>>4 & 15);
+    ast->codecpar->codec_type = AVMEDIA_TYPE_AUDIO;
+    ast->codecpar->codec_id   = ff_codec_get_id(swf_audio_codec_tags, info>>4 & 15);
     ast->need_parsing = AVSTREAM_PARSE_FULL;
     sample_rate_code = info>>2 & 3;
     sample_size_code = info>>1 & 1;
-    if (!sample_size_code && ast->codec->codec_id == AV_CODEC_ID_PCM_S16LE)
-        ast->codec->codec_id = AV_CODEC_ID_PCM_U8;
-    ast->codec->sample_rate = 44100 >> (3 - sample_rate_code);
-    avpriv_set_pts_info(ast, 64, 1, ast->codec->sample_rate);
+    if (!sample_size_code && ast->codecpar->codec_id == AV_CODEC_ID_PCM_S16LE)
+        ast->codecpar->codec_id = AV_CODEC_ID_PCM_U8;
+    ast->codecpar->sample_rate = 44100 >> (3 - sample_rate_code);
+    avpriv_set_pts_info(ast, 64, 1, ast->codecpar->sample_rate);
     return ast;
 }
 
@@ -257,25 +257,7 @@
             swf->samples_per_frame = avio_rl16(pb);
             ast = create_new_audio_stream(s, -1, v); /* -1 to avoid clash with video stream ch_id */
             if (!ast)
-<<<<<<< HEAD
                 return AVERROR(ENOMEM);
-=======
-                return -1;
-            ast->id = -1; /* -1 to avoid clash with video stream ch_id */
-            if (v & 1) {
-                ast->codecpar->channels       = 2;
-                ast->codecpar->channel_layout = AV_CH_LAYOUT_STEREO;
-            } else {
-                ast->codecpar->channels       = 1;
-                ast->codecpar->channel_layout = AV_CH_LAYOUT_MONO;
-            }
-            ast->codecpar->codec_type = AVMEDIA_TYPE_AUDIO;
-            ast->codecpar->codec_id = ff_codec_get_id(swf_audio_codec_tags, (v>>4) & 15);
-            ast->need_parsing = AVSTREAM_PARSE_FULL;
-            sample_rate_code= (v>>2) & 3;
-            ast->codecpar->sample_rate = 44100 >> (3 - sample_rate_code);
-            avpriv_set_pts_info(ast, 64, 1, ast->codecpar->sample_rate);
->>>>>>> 9200514a
             len -= 4;
         } else if (tag == TAG_DEFINESOUND) {
             /* audio stream */
@@ -283,7 +265,7 @@
 
             for (i=0; i<s->nb_streams; i++) {
                 st = s->streams[i];
-                if (st->codec->codec_type == AVMEDIA_TYPE_AUDIO && st->id == ch_id)
+                if (st->codecpar->codec_type == AVMEDIA_TYPE_AUDIO && st->id == ch_id)
                     goto skip;
             }
 
@@ -386,7 +368,7 @@
 
             for (i = 0; i < s->nb_streams; i++) {
                 st = s->streams[i];
-                if (st->codec->codec_id == AV_CODEC_ID_RAWVIDEO && st->id == -3)
+                if (st->codecpar->codec_id == AV_CODEC_ID_RAWVIDEO && st->id == -3)
                     break;
             }
             if (i == s->nb_streams) {
@@ -396,17 +378,17 @@
                     goto bitmap_end;
                 }
                 vst->id = -3; /* -3 to avoid clash with video stream and audio stream */
-                vst->codec->codec_type = AVMEDIA_TYPE_VIDEO;
-                vst->codec->codec_id = AV_CODEC_ID_RAWVIDEO;
+                vst->codecpar->codec_type = AVMEDIA_TYPE_VIDEO;
+                vst->codecpar->codec_id = AV_CODEC_ID_RAWVIDEO;
                 avpriv_set_pts_info(vst, 64, 256, swf->frame_rate);
                 st = vst;
             }
 
             if ((res = av_new_packet(pkt, out_len - colormapsize * colormapbpp)) < 0)
                 goto bitmap_end;
-            if (!st->codec->width && !st->codec->height) {
-                st->codec->width  = width;
-                st->codec->height = height;
+            if (!st->codecpar->width && !st->codecpar->height) {
+                st->codecpar->width  = width;
+                st->codecpar->height = height;
             } else {
                 ff_add_param_change(pkt, 0, 0, 0, width, height);
             }
@@ -435,10 +417,10 @@
             default:
                 av_assert0(0);
             }
-            if (st->codec->pix_fmt != AV_PIX_FMT_NONE && st->codec->pix_fmt != pix_fmt) {
+            if (st->codecpar->format != AV_PIX_FMT_NONE && st->codecpar->format != pix_fmt) {
                 av_log(s, AV_LOG_ERROR, "pixel format change unsupported\n");
             } else
-                st->codec->pix_fmt = pix_fmt;
+                st->codecpar->format = pix_fmt;
 
             if (linesize * height > pkt->size) {
                 res = AVERROR_INVALIDDATA;
